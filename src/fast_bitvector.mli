--- conflicted
+++ resolved
@@ -1,6 +1,6 @@
 (* SPDX-License-Identifier: MPL-2.0
  * SPDX-FileCopyrightText: (c) 2025 Stefan Muenzel
-*)
+ *)
 
 type t [@@deriving sexp]
 
@@ -13,30 +13,29 @@
 val create_full : len:int -> t
 (** Create a bitvector filled with ones of size [len]. *)
 
-<<<<<<< HEAD
-type 'a with_result := result:t -> 'a
-
 module type Set := sig
+  type with_result
+
   val mem : t -> int -> bool
   (** [mem v i] checks whenever the bit with offset [i] is set to one. *)
 
-  val inter : (t -> t -> t) with_result
+  val inter : t -> t -> with_result
   (** [inter ~result x y] returns bitwise and of [x] and [y], on bits allocated
       in [result]. *)
 
-  val complement : (t -> t) with_result
+  val complement : t -> with_result
   (** [complement ~result x] returns bitwise negation of [x], on bits allocated
       in [result]. *)
 
-  val symmetric_diff : (t -> t -> t) with_result
+  val symmetric_diff : t -> t -> with_result
   (** [symmetric_diff ~result x y] returns bitwise xor of [x] and [y], on bits
       allocated in [result]. *)
 
-  val diff : (t -> t -> t) with_result
+  val diff : t -> t -> with_result
   (** [diff ~result x y] returns bitwise and of [x] and [y], on bits allocated
       in [result]. *)
 
-  val union : (t -> t -> t) with_result
+  val union : t -> t -> with_result
   (** [union ~result x y] returns bitwise or of [x] and [y], on bits allocated
       in [result]. *)
 
@@ -55,84 +54,33 @@
 end
 
 module type Ops := sig
+  type with_result
+
   val set : t -> int -> unit
   val clear : t -> int -> unit
   val set_to : t -> int -> bool -> unit
   val get : t -> int -> bool
-  val not : (t -> t) with_result
-  val and_ : (t -> t -> t) with_result
-  val or_ : (t -> t -> t) with_result
-  val xor : (t -> t -> t) with_result
-
-  include Set
-end
-
-module Unsafe : Ops
-
-module Relaxed : Set
+  val not : t -> with_result
+  val and_ : t -> t -> with_result
+  val or_ : t -> t -> with_result
+  val xor : t -> t -> with_result
+
+  include Set with type with_result := with_result
+end
+
+module Unsafe : Ops with type with_result := dst:t -> unit
+
+module Relaxed : Set with type with_result := t
 (** Relaxed set operations: iteration is done on result vector, missing bits in
     operands are considered zero by default. *)
 
-=======
-module type Ops := sig
-    type with_result
-
-    val set : t -> int -> unit
-    val clear : t -> int -> unit
-    val set_to : t -> int -> bool -> unit
-    val get : t -> int -> bool
-    val equal : t -> t -> bool
-    val not : t -> with_result
-    val and_ : t -> t -> with_result
-    val or_ : t -> t -> with_result
-    val xor : t -> t -> with_result
-
-    module Set : sig
-      val mem : t -> int -> bool
-      (** [mem v i] checks whenever the bit with offset [i] is set to one. *)
-
-      val intersect : t -> t -> with_result
-      (** [intersect ~result x y] returns bitwise and of [x] and [y], on bits
-          allocated in [result]. *)
-
-      val complement : t -> with_result
-      (** [complement ~result x] returns bitwise negation of [x], on bits
-          allocated in [result]. *)
-
-      val symmetric_difference : t -> t -> with_result
-      (** [symmetric_difference ~result x y] returns bitwise xor of [x] and [y],
-          on bits allocated in [result]. *)
-
-      val difference : t -> t -> with_result
-      (** [difference ~result x y] returns bitwise and of [x] and [y], on bits
-          allocated in [result]. *)
-
-      val union : t -> t -> with_result
-      (** [union ~result x y] returns bitwise or of [x] and [y], on bits allocated
-          in [result]. *)
-    end
-
-    (* In [With_int], the least significant bit is take to be at the index [bit0_at]. *)
-    module With_int : sig
-      val or_ : t -> bit0_at:int -> int -> with_result
-      (** or with the int at [bit0_at] offset, excess bits in the int are ignored. *)
-    end
-  end
-
-module Unsafe : Ops
-  with type with_result := dst:t -> unit
->>>>>>> d0bb41d1
-include Ops
-  with type with_result := dst:t -> unit
-(** [dst] specifies the destination bitvector of the operation, for inplace operations,
-    specify one of the operands as [dst] `*)
+include Ops with type with_result := dst:t -> unit
+(** [dst] specifies the destination bitvector of the operation, for inplace
+    operations, specify one of the operands as [dst] `*)
 
 module Allocate : sig
-  module Unsafe : Ops
-    with type with_result := t
-
-  include Ops
-    with type with_result := t
+  module Unsafe : Ops with type with_result := t
+  include Ops with type with_result := t
 end
 
 module Bit_zero_first : sig
