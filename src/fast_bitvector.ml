--- conflicted
+++ resolved
@@ -33,7 +33,6 @@
   val logxor : t -> t -> t
   val lognot : t -> t
   val count_set_bits : t -> int
-  val sexp_of_t : t -> Sexplib0.Sexp.t
 end
 
 module Element_32 = struct
@@ -51,7 +50,6 @@
   let[@inline always] set b i v = set b (i * byte_size) v
   let[@inline always] get b i = get b (i * byte_size)
   let count_set_bits = Popcount.count_set_bits_32
-  let sexp_of_t x = Sexplib0.Sexp_conv.sexp_of_int32 x
   let of_int i = logand (of_int i) max_int
 end
 
@@ -70,7 +68,6 @@
   let[@inline always] set b i v = set b (i * byte_size) v
   let[@inline always] get b i = get b (i * byte_size)
   let count_set_bits = Popcount.count_set_bits_64
-  let sexp_of_t x = Sexplib0.Sexp_conv.sexp_of_int64 x
   let of_int i = logand (of_int i) max_int
 end
 
@@ -112,10 +109,6 @@
   include
     (val if Sys.word_size = 32 then (module Element_32 : Element)
          else (module Element_64 : Element))
-
-  let to_debug_string t =
-    (String.init [@inlined hint]) bit_size (fun i ->
-        if equal (logand (shift_right_logical t i) one) one then '1' else '0')
 
   include Iteration (struct
     type nonrec t = t
@@ -153,11 +146,6 @@
 
   let of_iter iter = of_iteri (Iter.zip_i iter)
 
-  let%test_unit _ =
-    let seven = of_int 7 in
-    let restored = of_iter (fun f -> iter ~f seven) in
-    [%test_eq: t] seven restored
-
   let[@inline always] get_or_zero e i word_size =
     if i <= word_size then get e i else zero
 end
@@ -170,7 +158,6 @@
 let[@inline always] total_words ~length =
   (length + Element.bit_size - 1) lsr Element.shift
 
-<<<<<<< HEAD
 let[@inline always] capacity t = (8 * Bytes.length t) - Element.bit_size
 let[@inline always] total_full_words ~length = length lsr Element.shift
 
@@ -182,19 +169,10 @@
   in
   let total_words = total_data_words + 1 in
   let t = Bytes.make (total_words * Element.byte_size) '\x00' in
-=======
-let create_internal ~new_length ~init =
-  if new_length > max_length
-  then failwithf "length %d exceeds maximum length %d" new_length max_length;
-  let total_data_words = (new_length + Element.bit_size - 1) / Element.bit_size in
-  let total_words = total_data_words + 1 in
-  let t = Bytes.make (total_words * Element.byte_size) init in
->>>>>>> d0bb41d1
   Element.set t 0 (Element.of_int new_length);
   assert (length t == new_length);
   t
 
-<<<<<<< HEAD
 let set_all result =
   let length = length result in
   let total_full_words = total_full_words ~length in
@@ -207,11 +185,6 @@
       (Element.of_iter (Iter.repeat true |> Iter.take remainder_length))
 
 let clear_all result =
-=======
-let create ~len:new_length = create_internal ~new_length ~init:'\000'
-
-let [@inline always] loop_set result value =
->>>>>>> d0bb41d1
   let length = length result in
   let total_words = total_words ~length in
   for i = 1 to total_words do
@@ -234,7 +207,6 @@
   foldi t ~init:0 ~f:(fun acc _ v -> acc + Element.count_set_bits v)
 
 let is_empty t =
-<<<<<<< HEAD
   foldi t ~init:true ~f:(fun acc _ v -> acc &&& Element.equal v Element.zero)
 
 let is_full v =
@@ -254,18 +226,6 @@
           if i <> 0 && i = total_words then Element.logor inverse_mask e else e
         in
         acc &&& Element.equal e Element.minus_one)
-=======
-  foldop1 t
-    ~init:true
-    ~f:(fun acc v -> acc &&& (Element.equal v Element.zero))
-    ~final:(fun ~mask a -> Element.logand mask a)
-
-let is_full t =
-  foldop1 t
-    ~init:true
-    ~f:(fun acc v -> acc &&& (Element.equal v Element.minus_one))
-    ~final:(fun ~mask a -> Element.logor (Element.lognot mask) a)
->>>>>>> d0bb41d1
 
 module type Check = sig
   val index : t -> int -> unit
@@ -273,129 +233,100 @@
   val length3 : t -> t -> t -> int
 end
 
-<<<<<<< HEAD
-let[@inline always] logop1_relaxed ~f a result =
-  let length = length result
-  and total_words_a = total_words ~length:(length a) in
-  let total_words = total_words ~length in
-  for i = 1 to total_words do
-    Element.set result i (f (Element.get_or_zero a i total_words_a))
-  done;
-  result
-
-let[@inline always] logop2_relaxed ~f a b result =
-  let total_words = total_words ~length:(length result)
-  and total_words_a = total_words ~length:(length a)
-  and total_words_b = total_words ~length:(length b) in
-  for i = 1 to total_words do
-    Element.set result i
-      (f
-         (Element.get_or_zero a i total_words_a)
-         (Element.get_or_zero b i total_words_b))
-  done;
-  result
-
-module [@inline always] Ops (Check : Check) = struct
-  let[@inline always] logop1 ~f a result =
-    let length = Check.length2 a result in
+module type Make_result = sig
+  type t' := t
+  type _ t
+
+  val wrap_1 : (t' -> t' -> unit) -> t' -> _ t
+  val wrap_2 : (t' -> t' -> t' -> unit) -> t' -> t' -> _ t
+
+  val wrap_int :
+    (t' -> bit0_at:int -> int -> t' -> unit) -> t' -> bit0_at:int -> int -> _ t
+end
+
+module Explicit_result = struct
+  type t' = t
+  type _ t = dst:t' -> unit
+
+  let[@inline always] wrap_1 (f : t' -> t' -> unit) : t' -> 'a t =
+   fun bv ~dst -> (f [@inlined hint]) bv dst
+
+  let[@inline always] wrap_2 (f : t' -> t' -> t' -> unit) : t' -> t' -> 'a t =
+   fun bv1 bv2 ~dst -> (f [@inlined hint]) bv1 bv2 dst
+
+  let[@inline always] wrap_int (f : t' -> bit0_at:int -> int -> t' -> unit) :
+      t' -> bit0_at:int -> int -> 'a t =
+   fun bv ~bit0_at int ~dst -> (f [@inlined hint]) bv ~bit0_at int dst
+end
+
+module _ : Make_result = Explicit_result
+
+module Allocate_result = struct
+  type t' = t
+  type _ t = t'
+
+  let[@inline always] wrap_1 (f : t' -> t' -> unit) : t' -> 'a t =
+   fun bv ->
+    let res_bv = create ~len:(length bv) in
+    f bv res_bv;
+    res_bv
+
+  let[@inline always] wrap_2 (f : t' -> t' -> t' -> unit) : t' -> t' -> 'a t =
+   fun bv1 bv2 ->
+    let res_bv = create ~len:(length bv1) in
+    f bv1 bv2 res_bv;
+    res_bv
+
+  let[@inline always] wrap_int (f : t' -> bit0_at:int -> int -> t' -> unit) :
+      t' -> bit0_at:int -> int -> 'a t =
+   fun bv ~bit0_at int ->
+    let res_bv = create ~len:(length bv) in
+    f bv ~bit0_at int res_bv;
+    res_bv
+end
+
+module [@inline always] Ops (Check : Check) (Make_result : Make_result) = struct
+  let[@inline always] logop1_relaxed ~f a =
+    let length = length a in
+    let result = create ~len:length in
     let total_words = total_words ~length in
     for i = 1 to total_words do
       Element.set result i (f (Element.get a i))
     done;
     result
 
-  let[@inline always] logop2 ~f a b result =
-    let length = Check.length3 a b result in
-    let total_words = total_words ~length in
+  let[@inline always] logop2_relaxed ~f a b =
+    let total_words_a = total_words ~length:(length a)
+    and total_words_b = total_words ~length:(length b) in
+    let total_words = Int.max total_words_a total_words_b in
+    let result = create ~len:(Int.max (length a) (length b)) in
     for i = 1 to total_words do
-      Element.set result i (f (Element.get a i) (Element.get b i))
+      Element.set result i
+        (f
+           (Element.get_or_zero a i total_words_a)
+           (Element.get_or_zero b i total_words_b))
     done;
     result
-=======
-module type Make_result = sig
-  type t' := t
-
-  type _ t
-
-  val wrap_1 : (t' -> t' -> unit) -> (t' -> _ t)
-  val wrap_2 : (t' -> t' -> t' -> unit) -> (t' -> t' -> _ t)
-  val wrap_int : (t' -> bit0_at:int -> int -> t' -> unit) -> (t' -> bit0_at:int -> int -> _ t)
-end
-
-module Explicit_result = struct
-  type t' = t
-
-  type _ t = dst: t' -> unit
-
-  let [@inline always] wrap_1 (f : t' -> t' -> unit) : (t' -> 'a t) =
-    fun bv ~dst ->
-      (f [@inlined hint]) bv dst
-
-  let [@inline always] wrap_2 (f : t' -> t' -> t' -> unit) : (t' -> t' -> 'a t) =
-    fun bv1 bv2 ~dst ->
-      (f [@inlined hint]) bv1 bv2 dst
-
-  let [@inline always] wrap_int (f : t' -> bit0_at:int -> int -> t' -> unit) : (t' -> bit0_at:int -> int -> 'a t) =
-    fun bv ~bit0_at int ~dst ->
-      (f [@inlined hint]) bv ~bit0_at int dst
-end
-
-module _ : Make_result =
-  Explicit_result
-
-module Allocate_result = struct
-  type t' = t
-
-  type _ t = t'
-
-  let [@inline always] wrap_1 (f : t' -> t' -> unit) : (t' -> 'a t) =
-    fun bv ->
-      let res_bv = create ~len:(length bv) in
-      f bv res_bv;
-      res_bv
-
-  let [@inline always] wrap_2 (f : t' -> t' -> t' -> unit) : (t' -> t' -> 'a t) =
-    fun bv1 bv2 ->
-      let res_bv = create ~len:(length bv1) in
-      f bv1 bv2 res_bv;
-      res_bv
-
-  let [@inline always] wrap_int (f : t' -> bit0_at:int -> int -> t' -> unit) : (t' -> bit0_at:int -> int -> 'a t) =
-    fun bv ~bit0_at int ->
-      let res_bv = create ~len:(length bv) in
-      f bv ~bit0_at int res_bv;
-      res_bv
-end
-
-module [@inline always] Ops(Check : Check)(Make_result : Make_result) = struct
-  let [@inline always] logop1 ~f =
-    let [@inline always] inner_f a result =
+
+  let[@inline always] logop1 ~f =
+    let[@inline always] inner_f a result =
       let length = Check.length2 a result in
       let total_words = total_words ~length in
       for i = 1 to total_words do
-        Element.set result i
-          (f
-             (Element.get a i)
-          )
-      done;
+        Element.set result i (f (Element.get a i))
+      done
     in
     Make_result.wrap_1 inner_f
 
-
-  let [@inline always] logop2 ~f =
-    let [@inline always] inner_f a b result =
+  let[@inline always] logop2 ~f =
+    let[@inline always] inner_f a b result =
       let length = Check.length3 a b result in
       let total_words = total_words ~length in
       for i = 1 to total_words do
-        Element.set result i
-          (f
-             (Element.get a i)
-             (Element.get b i)
-          )
-      done;
+        Element.set result i (f (Element.get a i) (Element.get b i))
+      done
     in
     Make_result.wrap_2 inner_f
->>>>>>> d0bb41d1
 
   let[@inline always] get t i =
     Check.index t i;
@@ -437,25 +368,23 @@
     in
     Element.set t index v'
 
-  let not ~result a = logop1 ~f:Element.lognot a result
-  let and_ ~result a b = logop2 ~f:Element.logand a b result
-  let or_ ~result a b = logop2 ~f:Element.logor a b result
-  let xor ~result a b = logop2 ~f:Element.logxor a b result
+  let equal a b =
+    length a = length b
+    && foldi a ~init:true ~f:(fun acc i a ->
+           acc
+           &&& Element.equal Element.zero (Element.logxor a (Element.get b i)))
+
+  let[@inline always] not a = logop1 ~f:Element.lognot a
+  let[@inline always] and_ a b = logop2 ~f:Element.logand a b
+  let[@inline always] or_ a b = logop2 ~f:Element.logor a b
+  let[@inline always] xor a b = logop2 ~f:Element.logxor a b
   let mem = get
   let inter = and_
   let complement = not
   let symmetric_diff = xor
 
-  let diff ~result a b =
-    logop2 ~f:(fun a b -> Element.logand a (Element.lognot b)) a b result
-
-  let union = or_
-
-  let equal a b =
-<<<<<<< HEAD
-    let _ = Check.length2 a b in
-    foldi a ~init:true ~f:(fun acc i a ->
-        acc &&& Element.equal Element.zero (Element.logxor a (Element.get b i)))
+  let[@inline always] diff a b =
+    logop2 ~f:(fun a b -> Element.logand a (Element.lognot b)) a b
 
   let subset a b =
     let _ = Check.length2 a b in
@@ -487,72 +416,7 @@
         Element.equal (Element.logand e_a e_m) (Element.logand e_b e_m))
       modulo
 
-  module With_int = struct
-    let or_ ~result a ~bit0_at b_int =
-      Check.index a bit0_at;
-      let b_el = Element.of_int b_int in
-      let bit0_element_index = 1 + (bit0_at lsr Element.shift) in
-      let bitN_element_index =
-        1 + ((bit0_at + Sys.int_size - 1) lsr Element.shift)
-      in
-      let should_set_N =
-        (bitN_element_index - 1) * Element.bit_size < length a
-      in
-      let element0_shift_left = bit0_at land Element.index_mask in
-      let elementN_shift_right =
-        (* Only those bits that exceed Element.bit_size after shifting element0_shift_left
-           need to be set in elementN.
-           So we examine the highest bit in b_el (a position Sys.int_size - 1):
-        *)
-        let excess_bits = Element.bit_size - Sys.int_size in
-        let bits_in_elementN = element0_shift_left - excess_bits in
-        Sys.int_size - bits_in_elementN
-      in
-      let v = Element.get a bit0_element_index in
-      let v' = Element.logor v (Element.shift_left b_el element0_shift_left) in
-      Element.set result bit0_element_index v';
-      (if bit0_element_index <> bitN_element_index && should_set_N then
-         let v = Element.get a bitN_element_index in
-         let v' =
-           Element.logor v
-             (Element.shift_right_logical b_el elementN_shift_right)
-         in
-         Element.set result bitN_element_index v');
-      result
-=======
-    (length a = length b)
-    &&
-    foldop2 a b
-      ~init:true
-      ~f:(fun acc a b ->
-          acc
-          &&&
-          (Element.equal Element.zero (Element.logxor a b))
-        )
-      ~final:(fun ~mask a -> Element.logand mask a)
-
-  let [@inline always] not a = logop1 ~f:Element.lognot a
-
-  let [@inline always] and_ a b = logop2 ~f:Element.logand a b
-
-  let [@inline always] or_ a b = logop2 ~f:Element.logor a b
-
-  let [@inline always] xor a b = logop2 ~f:Element.logxor a b
-
-  module Set = struct
-    let mem = get
-
-    let intersect = and_
-    let complement = not
-    let symmetric_difference = xor
-
-    let [@inline always] difference a b =
-      logop2 ~f:(fun a b ->
-          Element.logand a (Element.lognot b)
-        ) a b
-    
-    let union = or_
-  end
+  let union = or_
 
   module With_int = struct
     let or_ =
@@ -560,8 +424,12 @@
         Check.index a bit0_at;
         let b_el = Element.of_int b_int in
         let bit0_element_index = 1 + (bit0_at lsr Element.shift) in
-        let bitN_element_index = 1 + ((bit0_at + Sys.int_size - 1) lsr Element.shift) in
-        let should_set_N = (bitN_element_index - 1) * Element.bit_size < length a in
+        let bitN_element_index =
+          1 + ((bit0_at + Sys.int_size - 1) lsr Element.shift)
+        in
+        let should_set_N =
+          (bitN_element_index - 1) * Element.bit_size < length a
+        in
         let element0_shift_left = bit0_at land Element.index_mask in
         let elementN_shift_right =
           (* Only those bits that exceed Element.bit_size after shifting element0_shift_left
@@ -577,17 +445,15 @@
           Element.logor v (Element.shift_left b_el element0_shift_left)
         in
         Element.set result bit0_element_index v';
-        if bit0_element_index <> bitN_element_index && should_set_N
-        then begin
+        if bit0_element_index <> bitN_element_index && should_set_N then
           let v = Element.get a bitN_element_index in
           let v' =
-            Element.logor v (Element.shift_right_logical b_el elementN_shift_right)
+            Element.logor v
+              (Element.shift_right_logical b_el elementN_shift_right)
           in
           Element.set result bitN_element_index v'
-        end
       in
       Make_result.wrap_int inner_f
->>>>>>> d0bb41d1
   end
 end
 
@@ -627,32 +493,23 @@
     la
 end
 
-<<<<<<< HEAD
-module Unsafe = Ops (Check_none)
-include Ops (Check_all)
+module Unsafe = Ops (Check_none) (Explicit_result)
+include Ops (Check_all) (Explicit_result)
+
+module Allocate = struct
+  module Unsafe = Ops (Check_none) (Allocate_result)
+  include Ops (Check_all) (Allocate_result)
+end
 
 module Relaxed = struct
   let mem v i = if i < length v then get v i else false
-  let inter ~result a b = logop2_relaxed ~f:Element.logand a b result
-  let union ~result a b = logop2_relaxed ~f:Element.logor a b result
-  let complement ~result a = logop1_relaxed ~f:Element.lognot a result
-  let symmetric_diff ~result a b = logop2_relaxed ~f:Element.logxor a b result
-=======
-module Unsafe = Ops(Check_none)(Explicit_result)
-
-include Ops(Check_all)(Explicit_result)
-
-module Allocate = struct
-  module Unsafe = Ops(Check_none)(Allocate_result)
-
-  include Ops(Check_all)(Allocate_result)
-end
->>>>>>> d0bb41d1
-
-  let diff ~result a b =
-    logop2_relaxed
-      ~f:(fun a b -> Element.logand a (Element.lognot b))
-      a b result
+  let inter a b = logop2_relaxed ~f:Element.logand a b
+  let union a b = logop2_relaxed ~f:Element.logor a b
+  let complement a = logop1_relaxed ~f:Element.lognot a
+  let symmetric_diff a b = logop2_relaxed ~f:Element.logxor a b
+
+  let diff a b =
+    logop2_relaxed ~f:(fun a b -> Element.logand a (Element.lognot b)) a b
 
   let equal a b =
     let a, b = if length a >= length b then (a, b) else (b, a) in
@@ -710,7 +567,6 @@
   done;
   t
 
-<<<<<<< HEAD
 let create_full ~len =
   let t = create ~len in
   set_all t;
@@ -718,26 +574,6 @@
 
 let copy t = Bytes.copy t
 
-=======
-let create_full ~len:new_length = create_internal ~new_length ~init:'\xFF'
-
-let copy t = Bytes.copy t
-
-let [@inline always] append_internal
-    ~a ~length_a ~b ~length_b ~get_b_bit ~get_b_element:_ ~new_vector
-  =
-  let words_a = total_words ~length:length_a in
-  for i = 1 to words_a do
-    Element.set new_vector i (Element.get a i)
-  done;
-  for i = 0 to pred length_b do
-    let target = length_a + i in
-    let source_value = get_b_bit b i in
-    Unsafe.set_to new_vector target source_value
-  done;
-  new_vector
-
->>>>>>> d0bb41d1
 let append a b =
   let length_a = length a in
   let length_b = length b in
@@ -870,15 +706,6 @@
   let t_of_sexp = t_of_sexp
 end
 
-let of_bool_iter iter =
-  let result = ref (create ~len:0) in
-  iter (fun bit ->
-      let i = length !result in
-      let new_result = extend_inplace !result ~len:(i + 1) in
-      Unsafe.set_to new_result i bit;
-      result := new_result);
-  !result
-
 let of_offset_iter iter =
   let result = ref (create ~len:0) in
   iter (fun i ->
@@ -887,7 +714,6 @@
       result := new_result);
   !result
 
-let of_bool_seq seq = of_bool_iter (fun f -> Seq.iter f seq)
 let of_offset_seq seq = of_offset_iter (fun f -> Seq.iter f seq)
 
 let to_bool_seq v =
@@ -938,33 +764,14 @@
       match rev_list with
       | [] -> ()
       | x :: xs ->
-<<<<<<< HEAD
           let current_element_bit0 = (list_len - i - 1) * Sys.int_size in
-          let _ =
-            Unsafe.With_int.or_ ~result:bv bv ~bit0_at:current_element_bit0 x
-          in
+          Unsafe.With_int.or_ ~dst:bv bv ~bit0_at:current_element_bit0 x;
           aux bv xs ~i:(i + 1)
     in
     aux bv t.rev_list ~i:0;
     (if t.current_index > 0 then
        let current_element_bit0 = t.list_len * Sys.int_size in
-       let _ =
-         Unsafe.With_int.or_ ~result:bv bv ~bit0_at:current_element_bit0
-           t.current
-       in
-       ());
-=======
-        let current_element_bit0 = (list_len - i - 1) * Sys.int_size in
-        Unsafe.With_int.or_ ~dst:bv bv ~bit0_at:current_element_bit0 x;
-        aux bv xs ~i:(i + 1)
-    in
-    aux bv t.rev_list ~i:0;
-    if t.current_index > 0
-    then begin
-      let current_element_bit0 = t.list_len * Sys.int_size in
-      Unsafe.With_int.or_ ~dst:bv bv ~bit0_at:current_element_bit0 t.current
-    end;
->>>>>>> d0bb41d1
+       Unsafe.With_int.or_ ~dst:bv bv ~bit0_at:current_element_bit0 t.current);
     bv
 
   let create () =
