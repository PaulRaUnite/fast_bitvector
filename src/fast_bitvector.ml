(* SPDX-License-Identifier: MPL-2.0
 * SPDX-FileCopyrightText: (c) 2025 Stefan Muenzel
 *)

let (=) = Int.equal

type t = Bytes.t

let failwithf s = Printf.ksprintf failwith s

module type Element = sig
  type t

  val bit_size : int
  val byte_size : int
  val shift : int
  val index_mask : int

  val equal : t -> t -> bool

  val to_int : t -> int
  val of_int : int -> t

  val get : bytes -> int -> t
  val set : bytes -> int -> t -> unit

  val zero : t
  val one : t
  val minus_one : t

  val sub : t -> t -> t
  val shift_left : t -> int -> t
  val shift_right_logical : t -> int -> t

  val logand : t -> t -> t
  val logor : t -> t -> t
  val logxor : t -> t -> t
  val lognot : t -> t

  val count_set_bits : t -> int
end

module Element_32 = struct
  include Int32

  let bit_size = 32
  let byte_size = 4
  let shift = 5
  let index_mask = 31

  external get : bytes -> int -> t = "%caml_bytes_get32u"
  external set : bytes -> int -> t -> unit = "%caml_bytes_set32u"

  let set b i v = set b (i*byte_size) v
  let get b i = get b (i*byte_size)

  let count_set_bits = Popcount.count_set_bits_32

  let of_int i =
    logand (of_int i) max_int
end

module Element_64 = struct
  include Int64

  let bit_size = 64
  let byte_size = 8
  let shift = 6
  let index_mask = 63

  external get : bytes -> int -> t = "%caml_bytes_get64u"
  external set : bytes -> int -> t -> unit = "%caml_bytes_set64u"

  let set b i v = set b (i*byte_size) v
  let get b i = get b (i*byte_size)

  let count_set_bits = Popcount.count_set_bits_64

  let of_int i =
    logand (of_int i) max_int
end

module Element = (val
                   if Sys.word_size = 32
                    then (module Element_32 : Element)
                    else (module Element_64 : Element)
                 )

let length t =
  Element.get t 0
  |> Element.to_int

let max_length =
  ((Sys.max_string_length / Element.byte_size) - 1) * Element.bit_size

let [@inline always] total_words ~length =
  (length + Element.bit_size - 1) lsr Element.shift

let create_internal ~new_length ~init =
  if new_length > max_length
  then failwithf "length %d exceeds maximum length %d" new_length max_length;
  let total_data_words = (new_length + Element.bit_size - 1) / Element.bit_size in
  let total_words = total_data_words + 1 in
  let t = Bytes.make (total_words * Element.byte_size) init in
  Element.set t 0 (Element.of_int new_length);
  assert (length t == new_length);
  t

let create ~len:new_length = create_internal ~new_length ~init:'\000'

let [@inline always] loop_set result value =
  let length = length result in
  let total_words = total_words ~length in
  for i = 1 to total_words do
    Element.set result i
      value
  done

let set_all t =
  loop_set t Element.minus_one

let clear_all t =
  loop_set t Element.zero

external (&&&) : bool -> bool -> bool = "%andint"
external (|||) : bool -> bool -> bool = "%orint"

let [@inline always] foldop1 ~init ~f ~final a =
  let length = length a in
  let total_words = total_words ~length in
  let acc = ref init in
  for i = 1 to pred total_words do
    acc :=
      (f [@inlined hint])
        !acc
        (Element.get a i)
  done;
  let remaining = length mod Element.bit_size in
  if remaining = 0
  then begin
    (f [@inlined hint])
      !acc
      (Element.get a total_words)
  end else begin
    let mask = Element.(sub (shift_left one remaining) one) in
    (f [@inlined hint])
      !acc
      (final ~mask (Element.get a total_words))
  end

let popcount t =
  foldop1 t 
    ~init:0
    ~f:(fun acc v -> acc + (Element.count_set_bits v))
    ~final:(fun ~mask a -> Element.logand mask a)

let is_empty t =
  foldop1 t
    ~init:true
    ~f:(fun acc v -> acc &&& (Element.equal v Element.zero))
    ~final:(fun ~mask a -> Element.logand mask a)

let is_full t =
  foldop1 t
    ~init:true
    ~f:(fun acc v -> acc &&& (Element.equal v Element.minus_one))
    ~final:(fun ~mask a -> Element.logor (Element.lognot mask) a)

module type Check = sig
  val index : t -> int -> unit

  val length2 : t -> t -> int
  val length3 : t -> t -> t -> int
end

module type Make_result = sig
  type t' := t

  type _ t

  val wrap_1 : (t' -> t' -> unit) -> (t' -> _ t)
  val wrap_2 : (t' -> t' -> t' -> unit) -> (t' -> t' -> _ t)
end

module Explicit_result = struct
  type t' = t

  type _ t = dst: t' -> unit

  let [@inline always] wrap_1 (f : t' -> t' -> unit) : (t' -> 'a t) =
    fun bv ~dst ->
      (f [@inlined hint]) bv dst

  let [@inline always] wrap_2 (f : t' -> t' -> t' -> unit) : (t' -> t' -> 'a t) =
    fun bv1 bv2 ~dst ->
      (f [@inlined hint]) bv1 bv2 dst
end

module _ : Make_result =
  Explicit_result

module Allocate_result = struct
  type t' = t

  type _ t = t'

  let [@inline always] wrap_1 (f : t' -> t' -> unit) : (t' -> 'a t) =
    fun bv ->
      let res_bv = create ~len:(length bv) in
      f bv res_bv;
      res_bv

  let [@inline always] wrap_2 (f : t' -> t' -> t' -> unit) : (t' -> t' -> 'a t) =
    fun bv1 bv2 ->
      let res_bv = create ~len:(length bv1) in
      f bv1 bv2 res_bv;
      res_bv

end

module [@inline always] Ops(Check : Check)(Make_result : Make_result) = struct
  let [@inline always] logop1 ~f =
    let [@inline always] inner_f a result =
      let length = Check.length2 a result in
      let total_words = total_words ~length in
      for i = 1 to total_words do
        Element.set result i
          (f
             (Element.get a i)
          )
      done;
    in
    Make_result.wrap_1 inner_f


  let [@inline always] logop2 ~f =
    let [@inline always] inner_f a b result =
      let length = Check.length3 a b result in
      let total_words = total_words ~length in
      for i = 1 to total_words do
        Element.set result i
          (f
             (Element.get a i)
             (Element.get b i)
          )
      done;
    in
    Make_result.wrap_2 inner_f

  let [@inline always] foldop2 ~init ~f ~final a b =
    let length = Check.length2 a b in
    let total_words = total_words ~length in
    let acc = ref init in
    for i = 1 to pred total_words do
      acc :=
        (f [@inlined hint])
          !acc
          (Element.get a i)
          (Element.get b i)
    done;
    let remaining = length land (Element.bit_size - 1) in
    let mask = Element.sub (Element.shift_left Element.one remaining) Element.one in
    (f [@inlined hint])
      !acc
      (final ~mask (Element.get a total_words))
      (final ~mask (Element.get b total_words))

  let [@inline always] get t i =
    Check.index t i;
    let index = 1 + (i lsr Element.shift) in
    let subindex = i land (Element.bit_size - 1) in
    let v = Element.get t index in
    Element.logand
      (Element.shift_right_logical v subindex)
      Element.one
    |> Element.to_int
    |> (Obj.magic : int -> bool)

  let [@inline always] set t i =
    Check.index t i;
    let index = 1 + (i lsr Element.shift) in
    let subindex = i land (Element.bit_size - 1) in
    let v = Element.get t index in
    let v' =
      Element.logor v (Element.shift_left Element.one subindex)
    in
    Element.set t index v'

  let [@inline always] set_to t i b =
    Check.index t i;
    let b = Element.of_int ((Obj.magic : bool -> int) b) in
    let index = 1 + (i lsr Element.shift) in
    let subindex = i land (Element.bit_size - 1) in
    let v = Element.get t index in
    let mask = Element.lognot (Element.shift_left Element.one subindex) in
    let v' =
      Element.logor
        (Element.logand v mask)
        (Element.shift_left b subindex)
    in
    Element.set t index v'

  let [@inline always] clear t i =
    Check.index t i;
    let index = 1 + (i lsr Element.shift) in
    let subindex = i land (Element.bit_size - 1) in
    let v = Element.get t index in
    let v' =
      Element.logand v (Element.lognot (Element.shift_left Element.one subindex))
    in
    Element.set t index v'

  let equal a b =
    (length a = length b)
    &&
    foldop2 a b
      ~init:true
      ~f:(fun acc a b ->
          acc
          &&&
          (Element.equal Element.zero (Element.logxor a b))
        )
      ~final:(fun ~mask a -> Element.logand mask a)

  let [@inline always] not a = logop1 ~f:Element.lognot a

  let [@inline always] and_ a b = logop2 ~f:Element.logand a b

  let [@inline always] or_ a b = logop2 ~f:Element.logor a b

  let [@inline always] xor a b = logop2 ~f:Element.logxor a b

  module Set = struct
    let mem = get

    let intersect = and_
    let complement = not
    let symmetric_difference = xor

    let [@inline always] difference a b =
      logop2 ~f:(fun a b ->
          Element.logand a (Element.lognot b)
<<<<<<< HEAD
        ) a b result
    
    let union = or_
=======
        ) a b
>>>>>>> fcb7d3a0
  end

  module With_int = struct
    let or_ ~result a ~bit0_at b_int =
      Check.index a bit0_at;
      let b_el = Element.of_int b_int in
      let bit0_element_index = 1 + (bit0_at lsr Element.shift) in
      let bitN_element_index = 1 + ((bit0_at + Sys.int_size - 1) lsr Element.shift) in
      let should_set_N = (bitN_element_index - 1) * Element.bit_size < length a in
      let element0_shift_left = bit0_at land Element.index_mask in
      let elementN_shift_right =
        (* Only those bits that exceed Element.bit_size after shifting element0_shift_left
           need to be set in elementN.
           So we examine the highest bit in b_el (a position Sys.int_size - 1):
        *)
        let excess_bits = Element.bit_size - Sys.int_size in
        let bits_in_elementN = element0_shift_left - excess_bits in
        Sys.int_size - bits_in_elementN
      in
      let v = Element.get a bit0_element_index in
      let v' =
        Element.logor v (Element.shift_left b_el element0_shift_left)
      in
      Element.set result bit0_element_index v';
      if bit0_element_index <> bitN_element_index && should_set_N
      then begin
        let v = Element.get a bitN_element_index in
        let v' =
          Element.logor v (Element.shift_right_logical b_el elementN_shift_right)
        in
        Element.set result bitN_element_index v'
      end;
      result
  end
end

module Check_none = struct
  let [@inline always] index _ _ = ()
  let [@inline always] length2 a _ = length a
  let [@inline always] length3 a _ _ = length a
end

module Check_all = struct
  let [@cold] raise_index_out_of_bounds ~i ~length =
    failwithf "index %d out of bounds [0,%d)" i length

  let [@inline always] index t i =
    let length = length t in
    if (i >= length) ||| (i < 0) then raise_index_out_of_bounds ~i ~length

  let [@cold] raise_length_mismatch2 ~length1 ~length2 =
    failwithf "length mismatch: %d <> %d" length1 length2

  let [@inline always] length2 a b =
    let la = length a in
    let lb = length b in
    if la <> lb then raise_length_mismatch2 ~length1:la ~length2:lb;
    la

  let [@cold] raise_length_mismatch3 ~length1 ~length2 ~length3 =
    failwithf "length mismatch: %d, %d, %d must be equal" length1 length2 length3

  let [@inline always] length3 a b c =
    let la = length a in
    let lb = length b in
    let lc = length c in
    if (la <> lb) ||| (la <> lc)
    then raise_length_mismatch3 ~length1:la ~length2:lb ~length3:lc;
    la
end

module Unsafe = Ops(Check_none)(Explicit_result)

include Ops(Check_all)(Explicit_result)

module Allocate = struct
  module Unsafe = Ops(Check_none)(Allocate_result)

  include Ops(Check_all)(Allocate_result)
end

let equal a b =
  let la = length a in
  let lb = length b in
  la = lb && Unsafe.equal a b

let init new_length ~f =
  let t = create ~len:new_length in
  for i = 0 to new_length - 1 do
    Unsafe.set_to t i ((f [@inlined hint]) i);
  done;
  t

let create_full ~len:new_length = create_internal ~new_length ~init:'\xFF'

let copy t = Bytes.copy t

let [@inline always] append_internal
    ~a ~length_a ~b ~length_b ~get_b_bit ~get_b_element ~new_vector
  =
  let words_a = total_words ~length:length_a in
<<<<<<< HEAD
  let words_b = total_words ~length:length_b in
=======
  let t = create ~len:length in
>>>>>>> fcb7d3a0
  for i = 1 to words_a do
    Element.set new_vector i (Element.get a i)
  done;
<<<<<<< HEAD
  let already_set = length_a mod Element.bit_size in
  let to_set_in_first_element =
    Int.min
      length_b
      (Element.bit_size - already_set)
  in
  for i = 0 to to_set_in_first_element - 1 do
    Unsafe.set_to new_vector (length_a + i) (get_b_bit b i)
  done;
  for i = 1 to words_b do
    Element.set new_vector (words_a + i) (get_b_element b i)
=======
  for i = 0 to pred length_b do
    let target = length_a + i in
    let source_value = Unsafe.get b i in
    Unsafe.set_to t target source_value
>>>>>>> fcb7d3a0
  done;
  new_vector

let append a b =
  let length_a = length a in
  let length_b = length b in
  let length = length_a + length_b in
  let new_vector = create ~len:length in
  append_internal
    ~a ~length_a
    ~b ~length_b 
    ~get_b_bit:Unsafe.get ~get_b_element:Element.get
    ~new_vector

let extend ~by t =
  let length_t = length t in
  let len = length_t + by in
  let new_vector = create ~len in
  append_internal
    ~a:t ~length_a:length_t
    ~b:() ~length_b:by
    ~new_vector
    ~get_b_bit:(fun _ _ -> false)
    ~get_b_element:(fun _ _ -> Element.zero)

let[@inline always] foldi t ~init ~f =
  let length = length t in
  let acc = ref init in
  for i = 0 to pred length do
    (* CR smuenzel: process word at a time *)
    acc := f !acc i (Unsafe.get t i)
  done;
  !acc

let fold t ~init ~f = foldi t ~init ~f:(fun acc _i b -> f acc b)

let map t ~f =
  (init [@inlined hint]) (length t) ~f:(fun i -> f (Unsafe.get t i))

let mapi t ~f =
  (init [@inlined hint]) (length t) ~f:(fun i -> f i (Unsafe.get t i))

open Sexplib0

module type Bit_ordering_spec = sig
  val sexp_name : string
  val get_index : length:int -> i:int -> int
end

module Bit_ordering_conversion(Spec : Bit_ordering_spec) = struct
  type nonrec t = t

  let to_string t =
    let length = length t in
    (String.init [@inlined hint]) length (fun i ->
        if Unsafe.get t (Spec.get_index ~length ~i)
        then '1'
        else '0'
      )

  let of_string s =
    let length = String.length s in
    init length
      ~f:(fun i ->
          match String.unsafe_get s (Spec.get_index ~length ~i) with
          | '0' -> false
          | '1' -> true
          | other ->
            failwithf "invalid char '%c'" other
        )

  let sexp_of_t t =
    Sexp.List
      [ Sexp.Atom Spec.sexp_name
      ; Sexp.Atom (to_string t)
      ]
end

module Bit_zero_first' =
  Bit_ordering_conversion(struct
      let sexp_name = "B0F"
      let get_index ~length:_ ~i = i
    end)

module Bit_zero_last' =
  Bit_ordering_conversion(struct
      let sexp_name = "B0L"
      let get_index ~length ~i = length - (i + 1)
    end)

let t_of_sexp = function
  | Sexp.List
      [ Sexp.Atom ("BE" | "B0F")
      ; Sexp.Atom s
      ] -> Bit_zero_first'.of_string s
  | Sexp.List
      [ Sexp.Atom ("LE" | "B0L")
      ; Sexp.Atom s
      ]
  | Sexp.Atom s ->
    Bit_zero_last'.of_string s
  | other ->
    Sexp_conv.of_sexp_error "not a bitvector" other

let sexp_of_t = Bit_zero_last'.sexp_of_t

module Bit_zero_first = struct
  include Bit_zero_first'

  let t_of_sexp = t_of_sexp
end

module Bit_zero_last = struct
  include Bit_zero_last'

  let t_of_sexp = t_of_sexp
end

let iteri t ~f = foldi t ~init:() ~f:(fun _ i bit -> f i bit)

let iter t ~f = iteri t ~f:(fun _i b -> f b)

let to_seq v =
  let rec aux v i () =
    if length v > i then Seq.Cons (get v i, aux v (i + 1)) else Seq.Nil
  in
  aux v 0

module Builder = struct
  type t =
    { mutable current : int
    ; mutable current_index : int
    ; mutable list_len : int
    ; mutable rev_list : int list
    }

  let to_bitvector t =
    assert (Sys.int_size <= Element.bit_size);
    let len = t.list_len * Sys.int_size + t.current_index in
    let bv = create ~len in
    let list_len = t.list_len in
    let rec aux bv rev_list ~i =
      match rev_list with
      | [] -> ()
      | x :: xs ->
        let current_element_bit0 = (list_len - i - 1) * Sys.int_size in
        let _ = Unsafe.With_int.or_ ~result:bv bv ~bit0_at:current_element_bit0 x in
        aux bv xs ~i:(i + 1)
    in
    aux bv t.rev_list ~i:0;
    if t.current_index > 0
    then begin
      let current_element_bit0 = t.list_len * Sys.int_size in
      let _ = Unsafe.With_int.or_ ~result:bv bv ~bit0_at:current_element_bit0 t.current in
      ()
    end;
    bv

  let create () =
    { current = 0
    ; current_index = 0
    ; list_len = 0
    ; rev_list = []
    }

  let reset t = 
    t.current <- 0;
    t.current_index <- 0;
    t.rev_list <- [];
    t.list_len <- 0;
    ()

  let push t bit =
    let bit = (Obj.magic : bool -> int) bit in
    t.current <- t.current lor (bit lsl t.current_index);
    t.current_index <- succ t.current_index;
    if t.current_index = Sys.int_size 
    then begin
      t.rev_list <- t.current :: t.rev_list;
      t.current <- 0;
      t.current_index <- 0;
      t.list_len <- succ t.list_len
    end

end

let of_iter iter =
  let builder = Builder.create () in
  iter (fun bit -> Builder.push builder bit);
  Builder.to_bitvector builder

let of_seq seq =
  Seq.fold_left
    (fun builder bit -> Builder.push builder bit; builder)
    (Builder.create ())
    seq
  |> Builder.to_bitvector<|MERGE_RESOLUTION|>--- conflicted
+++ resolved
@@ -180,6 +180,7 @@
 
   val wrap_1 : (t' -> t' -> unit) -> (t' -> _ t)
   val wrap_2 : (t' -> t' -> t' -> unit) -> (t' -> t' -> _ t)
+  val wrap_int : (t' -> bit0_at:int -> int -> t' -> unit) -> (t' -> bit0_at:int -> int -> _ t)
 end
 
 module Explicit_result = struct
@@ -194,6 +195,10 @@
   let [@inline always] wrap_2 (f : t' -> t' -> t' -> unit) : (t' -> t' -> 'a t) =
     fun bv1 bv2 ~dst ->
       (f [@inlined hint]) bv1 bv2 dst
+
+  let [@inline always] wrap_int (f : t' -> bit0_at:int -> int -> t' -> unit) : (t' -> bit0_at:int -> int -> 'a t) =
+    fun bv ~bit0_at int ~dst ->
+      (f [@inlined hint]) bv ~bit0_at int dst
 end
 
 module _ : Make_result =
@@ -216,6 +221,11 @@
       f bv1 bv2 res_bv;
       res_bv
 
+  let [@inline always] wrap_int (f : t' -> bit0_at:int -> int -> t' -> unit) : (t' -> bit0_at:int -> int -> 'a t) =
+    fun bv ~bit0_at int ->
+      let res_bv = create ~len:(length bv) in
+      f bv ~bit0_at int res_bv;
+      res_bv
 end
 
 module [@inline always] Ops(Check : Check)(Make_result : Make_result) = struct
@@ -340,46 +350,44 @@
     let [@inline always] difference a b =
       logop2 ~f:(fun a b ->
           Element.logand a (Element.lognot b)
-<<<<<<< HEAD
-        ) a b result
+        ) a b
     
     let union = or_
-=======
-        ) a b
->>>>>>> fcb7d3a0
   end
 
   module With_int = struct
-    let or_ ~result a ~bit0_at b_int =
-      Check.index a bit0_at;
-      let b_el = Element.of_int b_int in
-      let bit0_element_index = 1 + (bit0_at lsr Element.shift) in
-      let bitN_element_index = 1 + ((bit0_at + Sys.int_size - 1) lsr Element.shift) in
-      let should_set_N = (bitN_element_index - 1) * Element.bit_size < length a in
-      let element0_shift_left = bit0_at land Element.index_mask in
-      let elementN_shift_right =
-        (* Only those bits that exceed Element.bit_size after shifting element0_shift_left
-           need to be set in elementN.
-           So we examine the highest bit in b_el (a position Sys.int_size - 1):
-        *)
-        let excess_bits = Element.bit_size - Sys.int_size in
-        let bits_in_elementN = element0_shift_left - excess_bits in
-        Sys.int_size - bits_in_elementN
+    let or_ =
+      let[@inline always] inner_f a ~bit0_at b_int result =
+        Check.index a bit0_at;
+        let b_el = Element.of_int b_int in
+        let bit0_element_index = 1 + (bit0_at lsr Element.shift) in
+        let bitN_element_index = 1 + ((bit0_at + Sys.int_size - 1) lsr Element.shift) in
+        let should_set_N = (bitN_element_index - 1) * Element.bit_size < length a in
+        let element0_shift_left = bit0_at land Element.index_mask in
+        let elementN_shift_right =
+          (* Only those bits that exceed Element.bit_size after shifting element0_shift_left
+             need to be set in elementN.
+             So we examine the highest bit in b_el (a position Sys.int_size - 1):
+          *)
+          let excess_bits = Element.bit_size - Sys.int_size in
+          let bits_in_elementN = element0_shift_left - excess_bits in
+          Sys.int_size - bits_in_elementN
+        in
+        let v = Element.get a bit0_element_index in
+        let v' =
+          Element.logor v (Element.shift_left b_el element0_shift_left)
+        in
+        Element.set result bit0_element_index v';
+        if bit0_element_index <> bitN_element_index && should_set_N
+        then begin
+          let v = Element.get a bitN_element_index in
+          let v' =
+            Element.logor v (Element.shift_right_logical b_el elementN_shift_right)
+          in
+          Element.set result bitN_element_index v'
+        end
       in
-      let v = Element.get a bit0_element_index in
-      let v' =
-        Element.logor v (Element.shift_left b_el element0_shift_left)
-      in
-      Element.set result bit0_element_index v';
-      if bit0_element_index <> bitN_element_index && should_set_N
-      then begin
-        let v = Element.get a bitN_element_index in
-        let v' =
-          Element.logor v (Element.shift_right_logical b_el elementN_shift_right)
-        in
-        Element.set result bitN_element_index v'
-      end;
-      result
+      Make_result.wrap_int inner_f
   end
 end
 
@@ -445,35 +453,16 @@
 let copy t = Bytes.copy t
 
 let [@inline always] append_internal
-    ~a ~length_a ~b ~length_b ~get_b_bit ~get_b_element ~new_vector
+    ~a ~length_a ~b ~length_b ~get_b_bit ~get_b_element:_ ~new_vector
   =
   let words_a = total_words ~length:length_a in
-<<<<<<< HEAD
-  let words_b = total_words ~length:length_b in
-=======
-  let t = create ~len:length in
->>>>>>> fcb7d3a0
   for i = 1 to words_a do
     Element.set new_vector i (Element.get a i)
   done;
-<<<<<<< HEAD
-  let already_set = length_a mod Element.bit_size in
-  let to_set_in_first_element =
-    Int.min
-      length_b
-      (Element.bit_size - already_set)
-  in
-  for i = 0 to to_set_in_first_element - 1 do
-    Unsafe.set_to new_vector (length_a + i) (get_b_bit b i)
-  done;
-  for i = 1 to words_b do
-    Element.set new_vector (words_a + i) (get_b_element b i)
-=======
   for i = 0 to pred length_b do
     let target = length_a + i in
-    let source_value = Unsafe.get b i in
-    Unsafe.set_to t target source_value
->>>>>>> fcb7d3a0
+    let source_value = get_b_bit b i in
+    Unsafe.set_to new_vector target source_value
   done;
   new_vector
 
@@ -620,15 +609,14 @@
       | [] -> ()
       | x :: xs ->
         let current_element_bit0 = (list_len - i - 1) * Sys.int_size in
-        let _ = Unsafe.With_int.or_ ~result:bv bv ~bit0_at:current_element_bit0 x in
+        Unsafe.With_int.or_ ~dst:bv bv ~bit0_at:current_element_bit0 x;
         aux bv xs ~i:(i + 1)
     in
     aux bv t.rev_list ~i:0;
     if t.current_index > 0
     then begin
       let current_element_bit0 = t.list_len * Sys.int_size in
-      let _ = Unsafe.With_int.or_ ~result:bv bv ~bit0_at:current_element_bit0 t.current in
-      ()
+      Unsafe.With_int.or_ ~dst:bv bv ~bit0_at:current_element_bit0 t.current
     end;
     bv
 
