(* SPDX-License-Identifier: MPL-2.0
 * SPDX-FileCopyrightText: (c) 2025 Stefan Muenzel
 *)

let ( = ) = Int.equal
let ( <> ) x y = not @@ Int.equal x y

type t = Bytes.t

let failwithf s = Printf.ksprintf failwith s

module type Element = sig
  type t

  val bit_size : int
  val byte_size : int
  val shift : int
<<<<<<< HEAD
  val last_bit : t
=======
  val index_mask : int

>>>>>>> d773309b
  val equal : t -> t -> bool
  val to_int : t -> int
  val of_int : int -> t
  val get : bytes -> int -> t
  val set : bytes -> int -> t -> unit
  val zero : t
  val one : t
  val minus_one : t
  val sub : t -> t -> t
  val shift_left : t -> int -> t
  val shift_right_logical : t -> int -> t
  val logand : t -> t -> t
  val logor : t -> t -> t
  val logxor : t -> t -> t
  val lognot : t -> t
  val count_set_bits : t -> int
  val sexp_of_t : t -> Sexplib0.Sexp.t
end

module Element_32 = struct
  include Int32

  let bit_size = 32
  let byte_size = 4
  let shift = 5
<<<<<<< HEAD
  let last_bit = shift_left one (bit_size - 1)
=======
  let index_mask = 31
>>>>>>> d773309b

  external get : bytes -> int -> t = "%caml_bytes_get32u"
  external set : bytes -> int -> t -> unit = "%caml_bytes_set32u"

  let[@inline always] set b i v = set b (i * byte_size) v
  let[@inline always] get b i = get b (i * byte_size)
  let count_set_bits = Popcount.count_set_bits_32
<<<<<<< HEAD
  let sexp_of_t x = Sexplib0.Sexp_conv.sexp_of_int32 x
=======

  let of_int i =
    logand (of_int i) max_int
>>>>>>> d773309b
end

module Element_64 = struct
  include Int64

  let bit_size = 64
  let byte_size = 8
  let shift = 6
<<<<<<< HEAD
  let last_bit = shift_left one (bit_size - 1)
=======
  let index_mask = 63
>>>>>>> d773309b

  external get : bytes -> int -> t = "%caml_bytes_get64u"
  external set : bytes -> int -> t -> unit = "%caml_bytes_set64u"

  let[@inline always] set b i v = set b (i * byte_size) v
  let[@inline always] get b i = get b (i * byte_size)
  let count_set_bits = Popcount.count_set_bits_64
<<<<<<< HEAD
  let sexp_of_t x = Sexplib0.Sexp_conv.sexp_of_int64 x
=======

  let of_int i =
    logand (of_int i) max_int
>>>>>>> d773309b
end

module type Foldable = sig
  type t

  val fold_lefti : t -> init:'acc -> f:('acc -> int -> bool -> 'acc) -> 'acc
  val fold_righti : t -> init:'acc -> f:(int -> bool -> 'acc -> 'acc) -> 'acc
end

module type IterationS = sig
  include Foldable

  val fold_left : t -> init:'acc -> f:('acc -> bool -> 'acc) -> 'acc
  val fold_right : t -> init:'acc -> f:(bool -> 'acc -> 'acc) -> 'acc
  val iteri : t -> f:(int -> bool -> unit) -> unit
  val rev_iteri : t -> f:(int -> bool -> unit) -> unit
  val iter : t -> f:(bool -> unit) -> unit
  val rev_iter : t -> f:(bool -> unit) -> unit
  val iter_seti : t -> f:(int -> unit) -> unit
  val rev_iter_seti : t -> f:(int -> unit) -> unit
end

module Iteration (F : Foldable) : IterationS with type t := F.t = struct
  include F

  let fold_left t ~init ~f = fold_lefti ~init ~f:(fun acc _i v -> f acc v) t
  let fold_right t ~init ~f = fold_righti ~init ~f:(fun _i v acc -> f v acc) t
  let iteri t ~f = fold_lefti ~init:() ~f:(fun _acc i b -> f i b) t
  let iter t ~f = iteri ~f:(fun _i b -> f b) t
  let rev_iteri t ~f = fold_righti ~init:() ~f:(fun i b _acc -> f i b) t
  let rev_iter t ~f = rev_iteri ~f:(fun _i b -> f b) t
  let iter_seti v ~f = iteri ~f:(fun i b -> if b then f i) v
  let rev_iter_seti v ~f = rev_iteri ~f:(fun i b -> if b then f i) v
end

module Element = struct
  include
    (val if Sys.word_size = 32 then (module Element_32 : Element)
         else (module Element_64 : Element))

  let to_debug_string t =
    (String.init [@inlined hint]) bit_size (fun i ->
        if equal (logand (shift_right_logical t i) one) one then '1' else '0')

  include Iteration (struct
    type nonrec t = t

    let[@inline always] fold_lefti e ~init ~f =
      let acc = ref init in
      let e = ref e in
      for i = 0 to pred bit_size do
        let raw_bit = logand one !e in
        let bit = raw_bit |> to_int |> (Obj.magic : int -> bool) in
        e := shift_right_logical !e 1;
        acc := f !acc i bit
      done;
      !acc

    let[@inline always] fold_righti e ~init ~f =
      let acc = ref init in
      let e = ref e in
      for i = bit_size - 1 downto 0 do
        let raw_bit = logand last_bit !e in
        let bit = equal raw_bit last_bit in
        e := shift_left !e 1;
        acc := f i bit !acc
      done;
      !acc
  end)

  let of_iteri iter =
    let result = ref zero in
    iter (fun (i, bit) ->
        let bit = bit |> (Obj.magic : bool -> int) |> of_int in
        let bit = shift_left bit i in
        result := logor bit !result);
    !result

  let of_iter iter = of_iteri (Iter.zip_i iter)

  let%test_unit _ =
    let seven = of_int 7 in
    let restored = of_iter (fun f -> iter ~f seven) in
    [%test_eq: t] seven restored

  let[@inline always] get_or_zero e i word_size =
    if i <= word_size then get e i else zero
end

let length t = Element.get t 0 |> Element.to_int

let max_length =
  ((Sys.max_string_length / Element.byte_size) - 1) * Element.bit_size

let[@inline always] total_words ~length =
  (length + Element.bit_size - 1) lsr Element.shift

let[@inline always] capacity t = (8 * Bytes.length t) - Element.bit_size
let[@inline always] total_full_words ~length = length lsr Element.shift

let create ~len:new_length =
  if new_length > max_length then
    failwithf "length %d exceeds maximum length %d" new_length max_length;
  let total_data_words =
    (new_length + Element.bit_size - 1) / Element.bit_size
  in
  let total_words = total_data_words + 1 in
  let t = Bytes.make (total_words * Element.byte_size) '\x00' in
  Element.set t 0 (Element.of_int new_length);
  assert (length t == new_length);
  t

let set_all result =
  let length = length result in
  let total_full_words = total_full_words ~length in
  let remainder_length = length - (Element.bit_size * total_full_words) in
  for i = 1 to total_full_words do
    Element.set result i Element.minus_one
  done;
  if remainder_length >= 0 then
    Element.set result (total_full_words + 1)
      (Element.of_iter (Iter.repeat true |> Iter.take remainder_length))

let clear_all result =
  let length = length result in
  let total_words = total_words ~length in
  for i = 1 to total_words do
    Element.set result i Element.zero
  done

<<<<<<< HEAD
external ( &&& ) : bool -> bool -> bool = "%andint"
=======
let set_all t =
  loop_set t Element.minus_one

let clear_all t =
  loop_set t Element.zero

external (&&&) : bool -> bool -> bool = "%andint"
external (|||) : bool -> bool -> bool = "%orint"
>>>>>>> d773309b

let[@inline always] foldi ~init ~f v =
  let length = length v in
  let total_words = total_words ~length in
  let acc = ref init in
  for i = 1 to total_words do
    acc := (f [@inlined hint]) !acc i (Element.get v i)
  done;
<<<<<<< HEAD
  !acc
=======
  let remaining = length mod Element.bit_size in
  if remaining = 0
  then begin
    (f [@inlined hint])
      !acc
      (Element.get a total_words)
  end else begin
    let mask = Element.(sub (shift_left one remaining) one) in
    (f [@inlined hint])
      !acc
      (final ~mask (Element.get a total_words))
  end
>>>>>>> d773309b

let popcount t =
  foldi t ~init:0 ~f:(fun acc _ v -> acc + Element.count_set_bits v)

let is_empty t =
  foldi t ~init:true ~f:(fun acc _ v -> acc &&& Element.equal v Element.zero)

let is_full v =
  let length = length v in
  if length = 0 then false
  else
    let total_words = total_words ~length in
    let remaining = length land (Element.bit_size - 1) in
    (*remainder of division by bitsize*)
    let mask =
      if remaining = 0 then Element.minus_one
      else Element.sub (Element.shift_left Element.one remaining) Element.one
    in
    let inverse_mask = Element.lognot mask in
    foldi v ~init:true ~f:(fun acc i e ->
        let e =
          if i <> 0 && i = total_words then Element.logor inverse_mask e else e
        in
        acc &&& Element.equal e Element.minus_one)

module type Check = sig
  val index : t -> int -> unit
  val length2 : t -> t -> int
  val length3 : t -> t -> t -> int
end

let[@inline always] logop1_relaxed ~f a result =
  let length = length result
  and total_words_a = total_words ~length:(length a) in
  let total_words = total_words ~length in
  for i = 1 to total_words do
    Element.set result i (f (Element.get_or_zero a i total_words_a))
  done;
  result

let[@inline always] logop2_relaxed ~f a b result =
  let total_words = total_words ~length:(length result)
  and total_words_a = total_words ~length:(length a)
  and total_words_b = total_words ~length:(length b) in
  for i = 1 to total_words do
    Element.set result i
      (f
         (Element.get_or_zero a i total_words_a)
         (Element.get_or_zero b i total_words_b))
  done;
  result

module [@inline always] Ops (Check : Check) = struct
  let[@inline always] logop1 ~f a result =
    let length = Check.length2 a result in
    let total_words = total_words ~length in
    for i = 1 to total_words do
      Element.set result i (f (Element.get a i))
    done;
    result

  let[@inline always] logop2 ~f a b result =
    let length = Check.length3 a b result in
    let total_words = total_words ~length in
    for i = 1 to total_words do
      Element.set result i (f (Element.get a i) (Element.get b i))
    done;
    result

  let[@inline always] get t i =
    Check.index t i;
    let index = 1 + (i lsr Element.shift) in
    let subindex = i land (Element.bit_size - 1) in
    let v = Element.get t index in
    Element.logand (Element.shift_right_logical v subindex) Element.one
    |> Element.to_int
    |> (Obj.magic : int -> bool)

  let[@inline always] set t i =
    Check.index t i;
    let index = 1 + (i lsr Element.shift) in
    let subindex = i land (Element.bit_size - 1) in
    let v = Element.get t index in
    let v' = Element.logor v (Element.shift_left Element.one subindex) in
    Element.set t index v'

  let[@inline always] set_to t i b =
    Check.index t i;
    let b = Element.of_int ((Obj.magic : bool -> int) b) in
    let index = 1 + (i lsr Element.shift) in
    let subindex = i land (Element.bit_size - 1) in
    let v = Element.get t index in
    let mask = Element.lognot (Element.shift_left Element.one subindex) in
    let v' =
      Element.logor (Element.logand v mask) (Element.shift_left b subindex)
    in
    Element.set t index v'

  let[@inline always] clear t i =
    Check.index t i;
    let index = 1 + (i lsr Element.shift) in
    let subindex = i land (Element.bit_size - 1) in
    let v = Element.get t index in
    let v' =
      Element.logand v
        (Element.lognot (Element.shift_left Element.one subindex))
    in
    Element.set t index v'

  let not ~result a = logop1 ~f:Element.lognot a result
  let and_ ~result a b = logop2 ~f:Element.logand a b result
  let or_ ~result a b = logop2 ~f:Element.logor a b result
  let xor ~result a b = logop2 ~f:Element.logxor a b result
  let mem = get
  let inter = and_
  let complement = not
  let symmetric_diff = xor

  let diff ~result a b =
    logop2 ~f:(fun a b -> Element.logand a (Element.lognot b)) a b result

<<<<<<< HEAD
  let union = or_

  let equal a b =
    let _ = Check.length2 a b in
    foldi a ~init:true ~f:(fun acc i a ->
        acc &&& Element.equal Element.zero (Element.logxor a (Element.get b i)))

  let subset a b =
    let _ = Check.length2 a b in
    foldi ~init:true
      ~f:(fun acc i e_b ->
        acc
        &&&
        let e_a = Element.get a i in
        Element.equal (Element.logand e_a e_b) e_a)
      b

  let disjoint a b =
    let _ = Check.length2 a b in
    foldi ~init:true
      ~f:(fun acc i e_b ->
        acc
        &&&
        let e_a = Element.get a i in
        Element.equal Element.zero (Element.logand e_a e_b))
      b

  let equal_modulo ~modulo a b =
    let _ = Check.length3 a b modulo in
    foldi ~init:true
      ~f:(fun acc i e_m ->
        acc
        &&&
        let e_a = Element.get a i and e_b = Element.get b i in
        Element.equal (Element.logand e_a e_m) (Element.logand e_b e_m))
      modulo
end

module Unsafe = Ops (struct
  let[@inline always] index _ _ = ()
  let[@inline always] length2 _ r = length r
  let[@inline always] length3 _ _ r = length r
end)

include Ops (struct
  let[@inline always] index t i = assert (0 <= i && i < length t)

  let[@inline always] length2 a b =
    let la = length a in
    let lb = length b in
    assert (la = lb);
    la

  let[@inline always] length3 a b c =
    let la = length a in
    let lb = length b in
    let lc = length c in
    assert (la = lb);
    assert (la = lc);
    la
end)

module Relaxed = struct
  let mem v i = if i < length v then get v i else false
  let inter ~result a b = logop2_relaxed ~f:Element.logand a b result
  let union ~result a b = logop2_relaxed ~f:Element.logor a b result
  let complement ~result a = logop1_relaxed ~f:Element.lognot a result
  let symmetric_diff ~result a b = logop2_relaxed ~f:Element.logxor a b result

  let diff ~result a b =
    logop2_relaxed
      ~f:(fun a b -> Element.logand a (Element.lognot b))
      a b result

  let equal a b =
    let a, b = if length a >= length b then (a, b) else (b, a) in
    let total_words_b = total_words ~length:(length b) in
    foldi a ~init:true ~f:(fun acc i a ->
        acc
        &&& Element.equal Element.zero
              (Element.logxor a (Element.get_or_zero b i total_words_b)))

  let subset a b =
    let total_words_a = total_words ~length:(length a)
    and total_words_b = total_words ~length:(length b) in
    let total_words = Int.max total_words_a total_words_b in
    Iter.(1 -- total_words)
    |> Iter.fold
         (fun acc i ->
           acc
           &&&
           let e_a = Element.get_or_zero a i total_words_a
           and e_b = Element.get_or_zero b i total_words_b in
           Element.equal (Element.logand e_a e_b) e_a)
         true

  let disjoint a b =
    let total_words_a = total_words ~length:(length a)
    and total_words_b = total_words ~length:(length b) in
    let total_words = Int.max total_words_a total_words_b in
    Iter.(1 -- total_words)
    |> Iter.fold
         (fun acc i ->
           acc
           &&&
           let e_a = Element.get_or_zero a i total_words_a
           and e_b = Element.get_or_zero b i total_words_b in
           Element.equal Element.zero (Element.logand e_a e_b))
         true

  let equal_modulo ~modulo a b =
    let total_words_a = total_words ~length:(length a)
    and total_words_b = total_words ~length:(length b) in
    foldi ~init:true
      ~f:(fun acc i e_m ->
        acc
        &&&
        let e_a = Element.get_or_zero a i total_words_a
        and e_b = Element.get_or_zero b i total_words_b in
        Element.equal (Element.logand e_a e_m) (Element.logand e_b e_m))
      modulo
end
=======
  module With_int = struct
    let or_ ~result a ~bit0_at b_int =
      Check.index a bit0_at;
      let b_el = Element.of_int b_int in
      let bit0_element_index = 1 + (bit0_at lsr Element.shift) in
      let bitN_element_index = 1 + ((bit0_at + Sys.int_size - 1) lsr Element.shift) in
      let should_set_N = (bitN_element_index - 1) * Element.bit_size < length a in
      let element0_shift_left = bit0_at land Element.index_mask in
      let elementN_shift_right =
        (* Only those bits that exceed Element.bit_size after shifting element0_shift_left
           need to be set in elementN.
           So we examine the highest bit in b_el (a position Sys.int_size - 1):
        *)
        let excess_bits = Element.bit_size - Sys.int_size in
        let bits_in_elementN = element0_shift_left - excess_bits in
        Sys.int_size - bits_in_elementN
      in
      let v = Element.get a bit0_element_index in
      let v' =
        Element.logor v (Element.shift_left b_el element0_shift_left)
      in
      Element.set result bit0_element_index v';
      if bit0_element_index <> bitN_element_index && should_set_N
      then begin
        let v = Element.get a bitN_element_index in
        let v' =
          Element.logor v (Element.shift_right_logical b_el elementN_shift_right)
        in
        Element.set result bitN_element_index v'
      end;
      result
  end
end

module Check_none = struct
  let [@inline always] index _ _ = ()
  let [@inline always] length2 a _ = length a
  let [@inline always] length3 a _ _ = length a
end

module Check_all = struct
  let [@cold] raise_index_out_of_bounds ~i ~length =
    failwithf "index %d out of bounds [0,%d)" i length

  let [@inline always] index t i =
    let length = length t in
    if (i >= length) ||| (i < 0) then raise_index_out_of_bounds ~i ~length

  let [@cold] raise_length_mismatch2 ~length1 ~length2 =
    failwithf "length mismatch: %d <> %d" length1 length2

  let [@inline always] length2 a b =
    let la = length a in
    let lb = length b in
    if la <> lb then raise_length_mismatch2 ~length1:la ~length2:lb;
    la

  let [@cold] raise_length_mismatch3 ~length1 ~length2 ~length3 =
    failwithf "length mismatch: %d, %d, %d must be equal" length1 length2 length3

  let [@inline always] length3 a b c =
    let la = length a in
    let lb = length b in
    let lc = length c in
    if (la <> lb) ||| (la <> lc)
    then raise_length_mismatch3 ~length1:la ~length2:lb ~length3:lc;
    la
end

module Unsafe = Ops(Check_none)

include Ops(Check_all)

let equal a b =
  let la = length a in
  let lb = length b in
  la = lb && Unsafe.equal a b
>>>>>>> d773309b

let init new_length ~f =
  let t = create ~len:new_length in
  for i = 0 to new_length - 1 do
    Unsafe.set_to t i ((f [@inlined hint]) i)
  done;
  t

let create_full ~len =
  let t = create ~len in
  set_all t;
  t

let copy t = Bytes.copy t

let [@inline always] append_internal
    ~a ~length_a ~b ~length_b ~get_b_bit ~get_b_element ~new_vector
  =
  let words_a = total_words ~length:length_a in
  let words_b = total_words ~length:length_b in
  for i = 1 to words_a do
    Element.set new_vector i (Element.get a i)
  done;
<<<<<<< HEAD
  t

let extend v ~len =
  assert (len > length v);
  let new_vec = create ~len in
  let byte_size = (length v + 7) / 8 in
  Bytes.blit v Element.byte_size new_vec Element.byte_size byte_size;
  new_vec

let extend_inplace v ~len =
  let prev_length = length v in
  if prev_length < len then
    let prev_capacity = capacity v in
    let new_vec =
      if len <= prev_capacity then (
        Element.set v 0 (Element.of_int len);
        v)
      else extend v ~len
    in
    new_vec
  else v

include Iteration (struct
  type nonrec t = t

  let[@inline always] fold_lefti v ~init ~f =
    let length = length v in
    let acc = ref init in
    for wi = 1 to total_words ~length do
      let bucket = (wi - 1) lsl Element.shift in
      let w = Element.get v wi in
      acc :=
        Element.fold_lefti ~init:!acc
          ~f:(fun acc i b -> if i < length then f acc (bucket + i) b else acc)
          w
    done;
    !acc

  let[@inline always] fold_righti v ~init ~f =
    let length = length v in
    let acc = ref init in
    for wi = total_words ~length downto 1 do
      let bucket = (wi - 1) lsl Element.shift in
      let w = Element.get v wi in
      acc :=
        Element.fold_righti ~init:!acc
          ~f:(fun i b acc -> if i < length then f (bucket + i) b acc else acc)
          w
    done;
    !acc
end)
=======
  let already_set = length_a mod Element.bit_size in
  let to_set_in_first_element =
    Int.min
      length_b
      (Element.bit_size - already_set)
  in
  for i = 0 to to_set_in_first_element - 1 do
    Unsafe.set_to new_vector (length_a + i) (get_b_bit b i)
  done;
  for i = 1 to words_b do
    Element.set new_vector (words_a + i) (get_b_element b i)
  done;
  new_vector

let append a b =
  let length_a = length a in
  let length_b = length b in
  let length = length_a + length_b in
  let new_vector = create ~len:length in
  append_internal
    ~a ~length_a
    ~b ~length_b 
    ~get_b_bit:Unsafe.get ~get_b_element:Element.get
    ~new_vector

let extend ~by t =
  let length_t = length t in
  let len = length_t + by in
  let new_vector = create ~len in
  append_internal
    ~a:t ~length_a:length_t
    ~b:() ~length_b:by
    ~new_vector
    ~get_b_bit:(fun _ _ -> false)
    ~get_b_element:(fun _ _ -> Element.zero)

let[@inline always] foldi t ~init ~f =
  let length = length t in
  let acc = ref init in
  for i = 0 to pred length do
    (* CR smuenzel: process word at a time *)
    acc := f !acc i (Unsafe.get t i)
  done;
  !acc

let fold t ~init ~f = foldi t ~init ~f:(fun acc _i b -> f acc b)
>>>>>>> d773309b

let map t ~f =
  (init [@inlined hint]) (length t) ~f:(fun i -> f (Unsafe.get t i))

let mapi t ~f =
  (init [@inlined hint]) (length t) ~f:(fun i -> f i (Unsafe.get t i))

open Sexplib0

module type Bit_ordering_spec = sig
  val sexp_name : string
  val get_index : length:int -> i:int -> int
end

module Bit_ordering_conversion(Spec : Bit_ordering_spec) = struct
  type nonrec t = t

  let to_string t =
    let length = length t in
    (String.init [@inlined hint]) length (fun i ->
<<<<<<< HEAD
        if Unsafe.get t i then '1' else '0')

  let to_debug_string t =
    let length = capacity t in
    (String.init [@inlined hint]) length (fun i ->
        if Unsafe.get t i then '1' else '0')

  let of_string s =
    let length = String.length s in
    init length ~f:(fun i ->
        match String.unsafe_get s i with
        | '0' -> false
        | '1' -> true
        | other -> failwithf "invalid char '%c'" other)

  let sexp_of_t t = Sexp.List [ Sexp.Atom "BE"; Sexp.Atom (to_string t) ]
end

module Little_endian' = struct
  type nonrec t = t

  let to_string t =
    let length = length t in
    (String.init [@inlined hint]) length (fun i ->
        if Unsafe.get t (length - (i + 1)) then '1' else '0')

  let to_debug_string t =
    let length = capacity t in
    (String.init [@inlined hint]) length (fun i ->
        if Unsafe.get t (length - (i + 1)) then '1' else '0')

  let of_string s =
    let length = String.length s in
    let result =
      init length ~f:(fun i ->
          match String.get s (length - (i + 1)) with
          | '0' -> false
          | '1' -> true
          | other -> failwithf "invalid char '%c'" other)
    in
    result

  let sexp_of_t t = Sexp.List [ Sexp.Atom "LE"; Sexp.Atom (to_string t) ]
end

let t_of_sexp = function
  | Sexp.List [ Sexp.Atom "BE"; Sexp.Atom s ] -> Big_endian'.of_string s
  | Sexp.List [ Sexp.Atom "LE"; Sexp.Atom s ] | Sexp.Atom s ->
      Little_endian'.of_string s
  | other -> Sexp_conv.of_sexp_error "not a bitvector" other
=======
        if Unsafe.get t (Spec.get_index ~length ~i)
        then '1'
        else '0'
      )

  let of_string s =
    let length = String.length s in
    init length
      ~f:(fun i ->
          match String.unsafe_get s (Spec.get_index ~length ~i) with
          | '0' -> false
          | '1' -> true
          | other ->
            failwithf "invalid char '%c'" other
        )

  let sexp_of_t t =
    Sexp.List
      [ Sexp.Atom Spec.sexp_name
      ; Sexp.Atom (to_string t)
      ]
end

module Bit_zero_first' =
  Bit_ordering_conversion(struct
      let sexp_name = "B0F"
      let get_index ~length:_ ~i = i
    end)

module Bit_zero_last' =
  Bit_ordering_conversion(struct
      let sexp_name = "B0L"
      let get_index ~length ~i = length - (i + 1)
    end)

let t_of_sexp = function
  | Sexp.List
      [ Sexp.Atom ("BE" | "B0F")
      ; Sexp.Atom s
      ] -> Bit_zero_first'.of_string s
  | Sexp.List
      [ Sexp.Atom ("LE" | "B0L")
      ; Sexp.Atom s
      ]
  | Sexp.Atom s ->
    Bit_zero_last'.of_string s
  | other ->
    Sexp_conv.of_sexp_error "not a bitvector" other
>>>>>>> d773309b

let sexp_of_t = Bit_zero_last'.sexp_of_t

module Bit_zero_first = struct
  include Bit_zero_first'

  let t_of_sexp = t_of_sexp
end

module Bit_zero_last = struct
  include Bit_zero_last'

  let t_of_sexp = t_of_sexp
end

<<<<<<< HEAD
let of_bool_iter iter =
  let result = ref (create ~len:0) in
  iter (fun bit ->
      let i = length !result in
      let new_result = extend_inplace !result ~len:(i + 1) in
      set_to new_result i bit;
      result := new_result);
  !result
=======
let iteri t ~f = foldi t ~init:() ~f:(fun _ i bit -> f i bit)

let iter t ~f = iteri t ~f:(fun _i b -> f b)
>>>>>>> d773309b

let of_offset_iter iter =
  let result = ref (create ~len:0) in
  iter (fun i ->
      let new_result = extend_inplace !result ~len:(i + 1) in
      set new_result i;
      result := new_result);
  !result

let of_bool_seq seq = of_bool_iter (fun f -> Seq.iter f seq)
let of_offset_seq seq = of_offset_iter (fun f -> Seq.iter f seq)

let to_bool_seq v =
  let length = length v in
  let rec aux i () =
    if length > i then Seq.Cons (get v i, aux (i + 1)) else Seq.Nil
  in
  aux 0

let to_offset_seq v =
  let length = length v in
  let rec aux i () =
    if length > i then
      if get v i then Seq.Cons (i, aux (i + 1)) else aux (i + 1) ()
    else Seq.Nil
  in
  aux 0

<<<<<<< HEAD
let to_rev_bool_seq v =
  let length = length v in
  let rec aux i () =
    if i >= 0 then Seq.Cons (get v i, aux (i - 1)) else Seq.Nil
  in
  aux (length - 1)

let to_rev_offset_seq v =
  let length = length v in
  let rec aux i () =
    if i >= 0 then if get v i then Seq.Cons (i, aux (i - 1)) else aux (i - 1) ()
    else Seq.Nil
  in
  aux (length - 1)
=======
module Builder = struct
  type t =
    { mutable current : int
    ; mutable current_index : int
    ; mutable list_len : int
    ; mutable rev_list : int list
    }

  let to_bitvector t =
    assert (Sys.int_size <= Element.bit_size);
    let len = t.list_len * Sys.int_size + t.current_index in
    let bv = create ~len in
    let list_len = t.list_len in
    let rec aux bv rev_list ~i =
      match rev_list with
      | [] -> ()
      | x :: xs ->
        let current_element_bit0 = (list_len - i - 1) * Sys.int_size in
        let _ = Unsafe.With_int.or_ ~result:bv bv ~bit0_at:current_element_bit0 x in
        aux bv xs ~i:(i + 1)
    in
    aux bv t.rev_list ~i:0;
    if t.current_index > 0
    then begin
      let current_element_bit0 = t.list_len * Sys.int_size in
      let _ = Unsafe.With_int.or_ ~result:bv bv ~bit0_at:current_element_bit0 t.current in
      ()
    end;
    bv

  let create () =
    { current = 0
    ; current_index = 0
    ; list_len = 0
    ; rev_list = []
    }

  let reset t = 
    t.current <- 0;
    t.current_index <- 0;
    t.rev_list <- [];
    t.list_len <- 0;
    ()

  let push t bit =
    let bit = (Obj.magic : bool -> int) bit in
    t.current <- t.current lor (bit lsl t.current_index);
    t.current_index <- succ t.current_index;
    if t.current_index = Sys.int_size 
    then begin
      t.rev_list <- t.current :: t.rev_list;
      t.current <- 0;
      t.current_index <- 0;
      t.list_len <- succ t.list_len
    end

end

let of_iter iter =
  let builder = Builder.create () in
  iter (fun bit -> Builder.push builder bit);
  Builder.to_bitvector builder

let of_seq seq =
  Seq.fold_left
    (fun builder bit -> Builder.push builder bit; builder)
    (Builder.create ())
    seq
  |> Builder.to_bitvector
>>>>>>> d773309b
<|MERGE_RESOLUTION|>--- conflicted
+++ resolved
@@ -15,12 +15,8 @@
   val bit_size : int
   val byte_size : int
   val shift : int
-<<<<<<< HEAD
+  val index_mask : int
   val last_bit : t
-=======
-  val index_mask : int
-
->>>>>>> d773309b
   val equal : t -> t -> bool
   val to_int : t -> int
   val of_int : int -> t
@@ -46,11 +42,8 @@
   let bit_size = 32
   let byte_size = 4
   let shift = 5
-<<<<<<< HEAD
-  let last_bit = shift_left one (bit_size - 1)
-=======
   let index_mask = 31
->>>>>>> d773309b
+  let last_bit = shift_left one index_mask
 
   external get : bytes -> int -> t = "%caml_bytes_get32u"
   external set : bytes -> int -> t -> unit = "%caml_bytes_set32u"
@@ -58,13 +51,8 @@
   let[@inline always] set b i v = set b (i * byte_size) v
   let[@inline always] get b i = get b (i * byte_size)
   let count_set_bits = Popcount.count_set_bits_32
-<<<<<<< HEAD
   let sexp_of_t x = Sexplib0.Sexp_conv.sexp_of_int32 x
-=======
-
-  let of_int i =
-    logand (of_int i) max_int
->>>>>>> d773309b
+  let of_int i = logand (of_int i) max_int
 end
 
 module Element_64 = struct
@@ -73,11 +61,8 @@
   let bit_size = 64
   let byte_size = 8
   let shift = 6
-<<<<<<< HEAD
-  let last_bit = shift_left one (bit_size - 1)
-=======
   let index_mask = 63
->>>>>>> d773309b
+  let last_bit = shift_left one index_mask
 
   external get : bytes -> int -> t = "%caml_bytes_get64u"
   external set : bytes -> int -> t -> unit = "%caml_bytes_set64u"
@@ -85,13 +70,8 @@
   let[@inline always] set b i v = set b (i * byte_size) v
   let[@inline always] get b i = get b (i * byte_size)
   let count_set_bits = Popcount.count_set_bits_64
-<<<<<<< HEAD
   let sexp_of_t x = Sexplib0.Sexp_conv.sexp_of_int64 x
-=======
-
-  let of_int i =
-    logand (of_int i) max_int
->>>>>>> d773309b
+  let of_int i = logand (of_int i) max_int
 end
 
 module type Foldable = sig
@@ -114,7 +94,8 @@
   val rev_iter_seti : t -> f:(int -> unit) -> unit
 end
 
-module Iteration (F : Foldable) : IterationS with type t := F.t = struct
+module [@inline always] Iteration (F : Foldable) :
+  IterationS with type t := F.t = struct
   include F
 
   let fold_left t ~init ~f = fold_lefti ~init ~f:(fun acc _i v -> f acc v) t
@@ -222,18 +203,8 @@
     Element.set result i Element.zero
   done
 
-<<<<<<< HEAD
 external ( &&& ) : bool -> bool -> bool = "%andint"
-=======
-let set_all t =
-  loop_set t Element.minus_one
-
-let clear_all t =
-  loop_set t Element.zero
-
-external (&&&) : bool -> bool -> bool = "%andint"
-external (|||) : bool -> bool -> bool = "%orint"
->>>>>>> d773309b
+external ( ||| ) : bool -> bool -> bool = "%orint"
 
 let[@inline always] foldi ~init ~f v =
   let length = length v in
@@ -242,22 +213,7 @@
   for i = 1 to total_words do
     acc := (f [@inlined hint]) !acc i (Element.get v i)
   done;
-<<<<<<< HEAD
   !acc
-=======
-  let remaining = length mod Element.bit_size in
-  if remaining = 0
-  then begin
-    (f [@inlined hint])
-      !acc
-      (Element.get a total_words)
-  end else begin
-    let mask = Element.(sub (shift_left one remaining) one) in
-    (f [@inlined hint])
-      !acc
-      (final ~mask (Element.get a total_words))
-  end
->>>>>>> d773309b
 
 let popcount t =
   foldi t ~init:0 ~f:(fun acc _ v -> acc + Element.count_set_bits v)
@@ -379,7 +335,6 @@
   let diff ~result a b =
     logop2 ~f:(fun a b -> Element.logand a (Element.lognot b)) a b result
 
-<<<<<<< HEAD
   let union = or_
 
   let equal a b =
@@ -416,31 +371,92 @@
         let e_a = Element.get a i and e_b = Element.get b i in
         Element.equal (Element.logand e_a e_m) (Element.logand e_b e_m))
       modulo
-end
-
-module Unsafe = Ops (struct
+
+  module Set = struct
+    let mem = get
+    let intersect = and_
+    let complement = not
+    let symmetric_difference = xor
+
+    let difference ~result a b =
+      logop2 ~f:(fun a b -> Element.logand a (Element.lognot b)) a b result
+
+    let union = or_
+  end
+
+  module With_int = struct
+    let or_ ~result a ~bit0_at b_int =
+      Check.index a bit0_at;
+      let b_el = Element.of_int b_int in
+      let bit0_element_index = 1 + (bit0_at lsr Element.shift) in
+      let bitN_element_index =
+        1 + ((bit0_at + Sys.int_size - 1) lsr Element.shift)
+      in
+      let should_set_N =
+        (bitN_element_index - 1) * Element.bit_size < length a
+      in
+      let element0_shift_left = bit0_at land Element.index_mask in
+      let elementN_shift_right =
+        (* Only those bits that exceed Element.bit_size after shifting element0_shift_left
+           need to be set in elementN.
+           So we examine the highest bit in b_el (a position Sys.int_size - 1):
+        *)
+        let excess_bits = Element.bit_size - Sys.int_size in
+        let bits_in_elementN = element0_shift_left - excess_bits in
+        Sys.int_size - bits_in_elementN
+      in
+      let v = Element.get a bit0_element_index in
+      let v' = Element.logor v (Element.shift_left b_el element0_shift_left) in
+      Element.set result bit0_element_index v';
+      (if bit0_element_index <> bitN_element_index && should_set_N then
+         let v = Element.get a bitN_element_index in
+         let v' =
+           Element.logor v
+             (Element.shift_right_logical b_el elementN_shift_right)
+         in
+         Element.set result bitN_element_index v');
+      result
+  end
+end
+
+module Check_none = struct
   let[@inline always] index _ _ = ()
   let[@inline always] length2 _ r = length r
   let[@inline always] length3 _ _ r = length r
-end)
-
-include Ops (struct
-  let[@inline always] index t i = assert (0 <= i && i < length t)
+end
+
+module Check_all = struct
+  let[@cold] raise_index_out_of_bounds ~i ~length =
+    failwithf "index %d out of bounds [0,%d)" i length
+
+  let[@inline always] index t i =
+    let length = length t in
+    if i >= length ||| (i < 0) then raise_index_out_of_bounds ~i ~length
+
+  let[@cold] raise_length_mismatch2 ~length1 ~length2 =
+    failwithf "length mismatch: %d <> %d" length1 length2
 
   let[@inline always] length2 a b =
     let la = length a in
     let lb = length b in
-    assert (la = lb);
+    if la <> lb then raise_length_mismatch2 ~length1:la ~length2:lb;
     la
+
+  let[@cold] raise_length_mismatch3 ~length1 ~length2 ~length3 =
+    failwithf "length mismatch: %d, %d, %d must be equal" length1 length2
+      length3
 
   let[@inline always] length3 a b c =
     let la = length a in
     let lb = length b in
     let lc = length c in
-    assert (la = lb);
-    assert (la = lc);
+    if la <> lb ||| (la <> lc) then
+      raise_length_mismatch3 ~length1:la ~length2:lb ~length3:lc;
     la
-end)
+end
+
+module Unsafe = Ops (Check_none)
+include Ops (Check_all)
 
 module Relaxed = struct
   let mem v i = if i < length v then get v i else false
@@ -502,85 +518,6 @@
         Element.equal (Element.logand e_a e_m) (Element.logand e_b e_m))
       modulo
 end
-=======
-  module With_int = struct
-    let or_ ~result a ~bit0_at b_int =
-      Check.index a bit0_at;
-      let b_el = Element.of_int b_int in
-      let bit0_element_index = 1 + (bit0_at lsr Element.shift) in
-      let bitN_element_index = 1 + ((bit0_at + Sys.int_size - 1) lsr Element.shift) in
-      let should_set_N = (bitN_element_index - 1) * Element.bit_size < length a in
-      let element0_shift_left = bit0_at land Element.index_mask in
-      let elementN_shift_right =
-        (* Only those bits that exceed Element.bit_size after shifting element0_shift_left
-           need to be set in elementN.
-           So we examine the highest bit in b_el (a position Sys.int_size - 1):
-        *)
-        let excess_bits = Element.bit_size - Sys.int_size in
-        let bits_in_elementN = element0_shift_left - excess_bits in
-        Sys.int_size - bits_in_elementN
-      in
-      let v = Element.get a bit0_element_index in
-      let v' =
-        Element.logor v (Element.shift_left b_el element0_shift_left)
-      in
-      Element.set result bit0_element_index v';
-      if bit0_element_index <> bitN_element_index && should_set_N
-      then begin
-        let v = Element.get a bitN_element_index in
-        let v' =
-          Element.logor v (Element.shift_right_logical b_el elementN_shift_right)
-        in
-        Element.set result bitN_element_index v'
-      end;
-      result
-  end
-end
-
-module Check_none = struct
-  let [@inline always] index _ _ = ()
-  let [@inline always] length2 a _ = length a
-  let [@inline always] length3 a _ _ = length a
-end
-
-module Check_all = struct
-  let [@cold] raise_index_out_of_bounds ~i ~length =
-    failwithf "index %d out of bounds [0,%d)" i length
-
-  let [@inline always] index t i =
-    let length = length t in
-    if (i >= length) ||| (i < 0) then raise_index_out_of_bounds ~i ~length
-
-  let [@cold] raise_length_mismatch2 ~length1 ~length2 =
-    failwithf "length mismatch: %d <> %d" length1 length2
-
-  let [@inline always] length2 a b =
-    let la = length a in
-    let lb = length b in
-    if la <> lb then raise_length_mismatch2 ~length1:la ~length2:lb;
-    la
-
-  let [@cold] raise_length_mismatch3 ~length1 ~length2 ~length3 =
-    failwithf "length mismatch: %d, %d, %d must be equal" length1 length2 length3
-
-  let [@inline always] length3 a b c =
-    let la = length a in
-    let lb = length b in
-    let lc = length c in
-    if (la <> lb) ||| (la <> lc)
-    then raise_length_mismatch3 ~length1:la ~length2:lb ~length3:lc;
-    la
-end
-
-module Unsafe = Ops(Check_none)
-
-include Ops(Check_all)
-
-let equal a b =
-  let la = length a in
-  let lb = length b in
-  la = lb && Unsafe.equal a b
->>>>>>> d773309b
 
 let init new_length ~f =
   let t = create ~len:new_length in
@@ -596,15 +533,15 @@
 
 let copy t = Bytes.copy t
 
-let [@inline always] append_internal
-    ~a ~length_a ~b ~length_b ~get_b_bit ~get_b_element ~new_vector
-  =
-  let words_a = total_words ~length:length_a in
-  let words_b = total_words ~length:length_b in
-  for i = 1 to words_a do
-    Element.set new_vector i (Element.get a i)
+let append a b =
+  let length_a = length a in
+  let length_b = length b in
+  let length = length_a + length_b in
+  let t = create ~len:length in
+  Bytes.blit a Element.byte_size t Element.byte_size ((length_a + 7) / 8);
+  for i = 0 to pred length_b do
+    Unsafe.set_to t (length_a + i) (Unsafe.get b i)
   done;
-<<<<<<< HEAD
   t
 
 let extend v ~len =
@@ -638,7 +575,8 @@
       let w = Element.get v wi in
       acc :=
         Element.fold_lefti ~init:!acc
-          ~f:(fun acc i b -> if i < length then f acc (bucket + i) b else acc)
+          ~f:(fun acc i b ->
+            if bucket + i < length then f acc (bucket + i) b else acc)
           w
     done;
     !acc
@@ -651,59 +589,12 @@
       let w = Element.get v wi in
       acc :=
         Element.fold_righti ~init:!acc
-          ~f:(fun i b acc -> if i < length then f (bucket + i) b acc else acc)
+          ~f:(fun i b acc ->
+            if bucket + i < length then f (bucket + i) b acc else acc)
           w
     done;
     !acc
 end)
-=======
-  let already_set = length_a mod Element.bit_size in
-  let to_set_in_first_element =
-    Int.min
-      length_b
-      (Element.bit_size - already_set)
-  in
-  for i = 0 to to_set_in_first_element - 1 do
-    Unsafe.set_to new_vector (length_a + i) (get_b_bit b i)
-  done;
-  for i = 1 to words_b do
-    Element.set new_vector (words_a + i) (get_b_element b i)
-  done;
-  new_vector
-
-let append a b =
-  let length_a = length a in
-  let length_b = length b in
-  let length = length_a + length_b in
-  let new_vector = create ~len:length in
-  append_internal
-    ~a ~length_a
-    ~b ~length_b 
-    ~get_b_bit:Unsafe.get ~get_b_element:Element.get
-    ~new_vector
-
-let extend ~by t =
-  let length_t = length t in
-  let len = length_t + by in
-  let new_vector = create ~len in
-  append_internal
-    ~a:t ~length_a:length_t
-    ~b:() ~length_b:by
-    ~new_vector
-    ~get_b_bit:(fun _ _ -> false)
-    ~get_b_element:(fun _ _ -> Element.zero)
-
-let[@inline always] foldi t ~init ~f =
-  let length = length t in
-  let acc = ref init in
-  for i = 0 to pred length do
-    (* CR smuenzel: process word at a time *)
-    acc := f !acc i (Unsafe.get t i)
-  done;
-  !acc
-
-let fold t ~init ~f = foldi t ~init ~f:(fun acc _i b -> f acc b)
->>>>>>> d773309b
 
 let map t ~f =
   (init [@inlined hint]) (length t) ~f:(fun i -> f (Unsafe.get t i))
@@ -718,113 +609,47 @@
   val get_index : length:int -> i:int -> int
 end
 
-module Bit_ordering_conversion(Spec : Bit_ordering_spec) = struct
+module Bit_ordering_conversion (Spec : Bit_ordering_spec) = struct
   type nonrec t = t
 
   let to_string t =
     let length = length t in
     (String.init [@inlined hint]) length (fun i ->
-<<<<<<< HEAD
-        if Unsafe.get t i then '1' else '0')
+        if Unsafe.get t (Spec.get_index ~length ~i) then '1' else '0')
 
   let to_debug_string t =
     let length = capacity t in
     (String.init [@inlined hint]) length (fun i ->
-        if Unsafe.get t i then '1' else '0')
+        if Unsafe.get t (Spec.get_index ~length ~i) then '1' else '0')
 
   let of_string s =
     let length = String.length s in
     init length ~f:(fun i ->
-        match String.unsafe_get s i with
+        match String.unsafe_get s (Spec.get_index ~length ~i) with
         | '0' -> false
         | '1' -> true
         | other -> failwithf "invalid char '%c'" other)
 
-  let sexp_of_t t = Sexp.List [ Sexp.Atom "BE"; Sexp.Atom (to_string t) ]
-end
-
-module Little_endian' = struct
-  type nonrec t = t
-
-  let to_string t =
-    let length = length t in
-    (String.init [@inlined hint]) length (fun i ->
-        if Unsafe.get t (length - (i + 1)) then '1' else '0')
-
-  let to_debug_string t =
-    let length = capacity t in
-    (String.init [@inlined hint]) length (fun i ->
-        if Unsafe.get t (length - (i + 1)) then '1' else '0')
-
-  let of_string s =
-    let length = String.length s in
-    let result =
-      init length ~f:(fun i ->
-          match String.get s (length - (i + 1)) with
-          | '0' -> false
-          | '1' -> true
-          | other -> failwithf "invalid char '%c'" other)
-    in
-    result
-
-  let sexp_of_t t = Sexp.List [ Sexp.Atom "LE"; Sexp.Atom (to_string t) ]
-end
+  let sexp_of_t t =
+    Sexp.List [ Sexp.Atom Spec.sexp_name; Sexp.Atom (to_string t) ]
+end
+
+module Bit_zero_first' = Bit_ordering_conversion (struct
+  let sexp_name = "B0F"
+  let get_index ~length:_ ~i = i
+end)
+
+module Bit_zero_last' = Bit_ordering_conversion (struct
+  let sexp_name = "B0L"
+  let get_index ~length ~i = length - (i + 1)
+end)
 
 let t_of_sexp = function
-  | Sexp.List [ Sexp.Atom "BE"; Sexp.Atom s ] -> Big_endian'.of_string s
-  | Sexp.List [ Sexp.Atom "LE"; Sexp.Atom s ] | Sexp.Atom s ->
-      Little_endian'.of_string s
+  | Sexp.List [ Sexp.Atom ("BE" | "B0F"); Sexp.Atom s ] ->
+      Bit_zero_first'.of_string s
+  | Sexp.List [ Sexp.Atom ("LE" | "B0L"); Sexp.Atom s ] | Sexp.Atom s ->
+      Bit_zero_last'.of_string s
   | other -> Sexp_conv.of_sexp_error "not a bitvector" other
-=======
-        if Unsafe.get t (Spec.get_index ~length ~i)
-        then '1'
-        else '0'
-      )
-
-  let of_string s =
-    let length = String.length s in
-    init length
-      ~f:(fun i ->
-          match String.unsafe_get s (Spec.get_index ~length ~i) with
-          | '0' -> false
-          | '1' -> true
-          | other ->
-            failwithf "invalid char '%c'" other
-        )
-
-  let sexp_of_t t =
-    Sexp.List
-      [ Sexp.Atom Spec.sexp_name
-      ; Sexp.Atom (to_string t)
-      ]
-end
-
-module Bit_zero_first' =
-  Bit_ordering_conversion(struct
-      let sexp_name = "B0F"
-      let get_index ~length:_ ~i = i
-    end)
-
-module Bit_zero_last' =
-  Bit_ordering_conversion(struct
-      let sexp_name = "B0L"
-      let get_index ~length ~i = length - (i + 1)
-    end)
-
-let t_of_sexp = function
-  | Sexp.List
-      [ Sexp.Atom ("BE" | "B0F")
-      ; Sexp.Atom s
-      ] -> Bit_zero_first'.of_string s
-  | Sexp.List
-      [ Sexp.Atom ("LE" | "B0L")
-      ; Sexp.Atom s
-      ]
-  | Sexp.Atom s ->
-    Bit_zero_last'.of_string s
-  | other ->
-    Sexp_conv.of_sexp_error "not a bitvector" other
->>>>>>> d773309b
 
 let sexp_of_t = Bit_zero_last'.sexp_of_t
 
@@ -840,26 +665,20 @@
   let t_of_sexp = t_of_sexp
 end
 
-<<<<<<< HEAD
 let of_bool_iter iter =
   let result = ref (create ~len:0) in
   iter (fun bit ->
       let i = length !result in
       let new_result = extend_inplace !result ~len:(i + 1) in
-      set_to new_result i bit;
+      Unsafe.set_to new_result i bit;
       result := new_result);
   !result
-=======
-let iteri t ~f = foldi t ~init:() ~f:(fun _ i bit -> f i bit)
-
-let iter t ~f = iteri t ~f:(fun _i b -> f b)
->>>>>>> d773309b
 
 let of_offset_iter iter =
   let result = ref (create ~len:0) in
   iter (fun i ->
       let new_result = extend_inplace !result ~len:(i + 1) in
-      set new_result i;
+      Unsafe.set new_result i;
       result := new_result);
   !result
 
@@ -882,7 +701,6 @@
   in
   aux 0
 
-<<<<<<< HEAD
 let to_rev_bool_seq v =
   let length = length v in
   let rec aux i () =
@@ -897,45 +715,44 @@
     else Seq.Nil
   in
   aux (length - 1)
-=======
+
 module Builder = struct
-  type t =
-    { mutable current : int
-    ; mutable current_index : int
-    ; mutable list_len : int
-    ; mutable rev_list : int list
-    }
+  type t = {
+    mutable current : int;
+    mutable current_index : int;
+    mutable list_len : int;
+    mutable rev_list : int list;
+  }
 
   let to_bitvector t =
     assert (Sys.int_size <= Element.bit_size);
-    let len = t.list_len * Sys.int_size + t.current_index in
+    let len = (t.list_len * Sys.int_size) + t.current_index in
     let bv = create ~len in
     let list_len = t.list_len in
     let rec aux bv rev_list ~i =
       match rev_list with
       | [] -> ()
       | x :: xs ->
-        let current_element_bit0 = (list_len - i - 1) * Sys.int_size in
-        let _ = Unsafe.With_int.or_ ~result:bv bv ~bit0_at:current_element_bit0 x in
-        aux bv xs ~i:(i + 1)
+          let current_element_bit0 = (list_len - i - 1) * Sys.int_size in
+          let _ =
+            Unsafe.With_int.or_ ~result:bv bv ~bit0_at:current_element_bit0 x
+          in
+          aux bv xs ~i:(i + 1)
     in
     aux bv t.rev_list ~i:0;
-    if t.current_index > 0
-    then begin
-      let current_element_bit0 = t.list_len * Sys.int_size in
-      let _ = Unsafe.With_int.or_ ~result:bv bv ~bit0_at:current_element_bit0 t.current in
-      ()
-    end;
+    (if t.current_index > 0 then
+       let current_element_bit0 = t.list_len * Sys.int_size in
+       let _ =
+         Unsafe.With_int.or_ ~result:bv bv ~bit0_at:current_element_bit0
+           t.current
+       in
+       ());
     bv
 
   let create () =
-    { current = 0
-    ; current_index = 0
-    ; list_len = 0
-    ; rev_list = []
-    }
-
-  let reset t = 
+    { current = 0; current_index = 0; list_len = 0; rev_list = [] }
+
+  let reset t =
     t.current <- 0;
     t.current_index <- 0;
     t.rev_list <- [];
@@ -946,25 +763,21 @@
     let bit = (Obj.magic : bool -> int) bit in
     t.current <- t.current lor (bit lsl t.current_index);
     t.current_index <- succ t.current_index;
-    if t.current_index = Sys.int_size 
-    then begin
+    if t.current_index = Sys.int_size then (
       t.rev_list <- t.current :: t.rev_list;
       t.current <- 0;
       t.current_index <- 0;
-      t.list_len <- succ t.list_len
-    end
-
-end
-
-let of_iter iter =
-  let builder = Builder.create () in
-  iter (fun bit -> Builder.push builder bit);
-  Builder.to_bitvector builder
-
-let of_seq seq =
-  Seq.fold_left
-    (fun builder bit -> Builder.push builder bit; builder)
-    (Builder.create ())
-    seq
-  |> Builder.to_bitvector
->>>>>>> d773309b
+      t.list_len <- succ t.list_len)
+
+  let of_iter iter =
+    let builder = create () in
+    iter (fun bit -> push builder bit);
+    builder
+
+  let of_seq seq =
+    Seq.fold_left
+      (fun builder bit ->
+        push builder bit;
+        builder)
+      (create ()) seq
+end